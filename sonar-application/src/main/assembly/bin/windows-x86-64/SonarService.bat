@rem SonarQube
<<<<<<< HEAD
@rem Copyright (C) 2009-2023 SonarSource SA
=======
@rem Copyright (C) 2009-2024 SonarSource SA
>>>>>>> 9e1fded1
@rem mailto:info AT sonarsource DOT com
@rem
@rem This program is free software; you can redistribute it and/or
@rem modify it under the terms of the GNU Lesser General Public
@rem License as published by the Free Software Foundation; either
@rem version 3 of the License, or (at your option) any later version.
@rem
@rem This program is distributed in the hope that it will be useful,
@rem but WITHOUT ANY WARRANTY; without even the implied warranty of
@rem MERCHANTABILITY or FITNESS FOR A PARTICULAR PURPOSE.  See the GNU
@rem Lesser General Public License for more details.
@rem
@rem You should have received a copy of the GNU Lesser General Public License
@rem along with this program; if not, write to the Free Software Foundation,
@rem Inc., 51 Franklin Street, Fifth Floor, Boston, MA  02110-1301, USA.

@echo off
setlocal

rem DO NOT EDIT THE FOLLOWING SECTIONS

set REALPATH=%~dp0
rem check if Java is found
set JAVA_EXE=
call "%REALPATH%lib\find_java.bat" set_java_exe FAIL || goto:eof
rem replace JAVA_EXE with the Java path in configuration file
powershell -Command "(Get-Content '%REALPATH%lib\SonarServiceWrapperTemplate.xml') -replace 'JAVA_EXE', '%JAVA_EXE%' | Out-File -encoding ASCII '%REALPATH%lib\SonarServiceWrapper.xml'"

rem call the SonarServiceWrapper.exe passing all the parameters
"%REALPATH%lib\SonarServiceWrapper.exe" %*

endlocal<|MERGE_RESOLUTION|>--- conflicted
+++ resolved
@@ -1,9 +1,5 @@
 @rem SonarQube
-<<<<<<< HEAD
-@rem Copyright (C) 2009-2023 SonarSource SA
-=======
 @rem Copyright (C) 2009-2024 SonarSource SA
->>>>>>> 9e1fded1
 @rem mailto:info AT sonarsource DOT com
 @rem
 @rem This program is free software; you can redistribute it and/or
