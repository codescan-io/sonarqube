--- conflicted
+++ resolved
@@ -1,25 +1,7 @@
 pluginManagement {
   repositories {
-    def artifactoryPassword = System.env.'ARTIFACTORY_PRIVATE_PASSWORD'
-
     maven {
-<<<<<<< HEAD
-      //url 'https://repox.jfrog.io/repox/plugins.gradle.org/'
       url 'https://plugins.gradle.org/m2/'
-=======
-      if (artifactoryPassword) {
-        url 'https://repox.jfrog.io/repox/plugins.gradle.org/'
-        authentication {
-          header(HttpHeaderAuthentication)
-        }
-        credentials(HttpHeaderCredentials) {
-          name = "Authorization"
-          value = "Bearer $artifactoryPassword"
-        }
-      } else {
-        url 'https://plugins.gradle.org/m2/'
-      }
->>>>>>> 9e1fded1
     }
   }
   plugins {
@@ -66,12 +48,8 @@
 include 'server:sonar-alm-client'
 include 'server:sonar-webserver-monitoring'
 
-include 'sonar-application'
-<<<<<<< HEAD
 include 'codescan-application'
 include 'sonar-check-api'
-=======
->>>>>>> 9e1fded1
 include 'sonar-core'
 include 'sonar-sarif'
 include 'sonar-duplications'
