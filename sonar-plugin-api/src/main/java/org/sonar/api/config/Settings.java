--- conflicted
+++ resolved
@@ -39,14 +39,9 @@
 import java.util.Properties;
 
 /**
-<<<<<<< HEAD
- * Project Settings on batch side, Global Settings on server side.
- * This component does not access to database, so property changed via setter methods are not persisted.
-=======
  * Project settings on batch side, or global settings on server side. This component does not access to database, so
  * property changed via setter methods are not persisted.
  * <p/>
->>>>>>> ee925d0a
  * <p>
  * For testing, you can create a new empty {@link Settings} component using {@link #Settings()} and then
  * populate it using all variant of {@code setProperty}. <br/>
