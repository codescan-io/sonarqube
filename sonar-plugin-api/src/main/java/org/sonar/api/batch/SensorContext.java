/*
 * SonarQube, open source software quality management tool.
 * Copyright (C) 2008-2014 SonarSource
 * mailto:contact AT sonarsource DOT com
 *
 * SonarQube is free software; you can redistribute it and/or
 * modify it under the terms of the GNU Lesser General Public
 * License as published by the Free Software Foundation; either
 * version 3 of the License, or (at your option) any later version.
 *
 * SonarQube is distributed in the hope that it will be useful,
 * but WITHOUT ANY WARRANTY; without even the implied warranty of
 * MERCHANTABILITY or FITNESS FOR A PARTICULAR PURPOSE.  See the GNU
 * Lesser General Public License for more details.
 *
 * You should have received a copy of the GNU Lesser General Public License
 * along with this program; if not, write to the Free Software Foundation,
 * Inc., 51 Franklin Street, Fifth Floor, Boston, MA  02110-1301, USA.
 */
package org.sonar.api.batch;

import com.google.common.annotations.Beta;
import org.sonar.api.batch.fs.InputFile;
import org.sonar.api.design.Dependency;
import org.sonar.api.measures.Measure;
import org.sonar.api.measures.MeasuresFilter;
import org.sonar.api.measures.Metric;
import org.sonar.api.resources.ProjectLink;
import org.sonar.api.resources.Resource;
import org.sonar.api.rules.Violation;

import javax.annotation.CheckForNull;

import java.io.Serializable;
import java.util.Collection;
import java.util.Date;
import java.util.List;
import java.util.Set;

/**
 * @since 1.10
 */
public interface SensorContext {

  /**
   * Indexes a resource as a direct child of project. This method does nothing and returns true if the resource already indexed.
   *
   * @return false if the resource is excluded
   * @deprecated since 4.2 Resource indexing is done by the platform for all physical resources.
   */
  @Deprecated
  boolean index(Resource resource);

  /**
   * Indexes a resource. This method does nothing if the resource is already indexed.
   *
   * @param resource        the resource to index. Not nullable
   * @param parentReference a reference to the parent. If null, the the resource is indexed as a direct child of project.
   * @return false if the parent is not indexed or if the resource is excluded
   * @deprecated since 4.2 Resource indexing is done by the platform for all physical resources.
   */
  @Deprecated
  boolean index(Resource resource, Resource parentReference);

  /**
   * Returns true if the referenced resource is indexed and excluded.
   *
   * @since 2.6
   * @deprecated since 4.2 Excluded resources are not indexed.
   */
  @Deprecated
  boolean isExcluded(Resource reference);

  /**
   * Returns true if the referenced resource is indexed.
   *
   * @since 2.6
   * @deprecated since 4.2 Excluded resources are not indexed.
   */
  @Deprecated
  boolean isIndexed(Resource reference, boolean acceptExcluded);

  /**
   * Search for an indexed resource.
   *
   * @param reference the resource reference
   * @return the indexed resource, null if it's not indexed
   * @since 1.10. Generic types since 2.6.
   */
  @CheckForNull
  <R extends Resource> R getResource(R reference);

  /**
   * @since 2.6
   */
  Resource getParent(Resource reference);

  /**
   * @since 2.6
   */

  Collection<Resource> getChildren(Resource reference);

  // ----------- MEASURES ON PROJECT --------------

  /**
   * Find a project measure
   */
  <G extends Serializable> Measure<G> getMeasure(Metric<G> metric);

  /**
   * All measures of the project. Never return null.
   */
  <M> M getMeasures(MeasuresFilter<M> filter);

  /**
   * Add a measure on project
   */
  Measure saveMeasure(Measure measure);

  /**
   * Add a measure on project
   */
  Measure saveMeasure(Metric metric, Double value);

  // ----------- MEASURES ON RESOURCES --------------

  /**
   * Find a measure for this project
   */
  <G extends Serializable> Measure<G> getMeasure(Resource resource, Metric<G> metric);

  /**
   * Key is updated when saving the resource.
   *
   * @return the key as saved in database. Null if the resource is set as excluded.
   * @deprecated use the methods index()
   */
  @Deprecated
  String saveResource(Resource resource);

  /**
   * Find all measures for this project. Never return null.
   */
  <M> M getMeasures(Resource resource, MeasuresFilter<M> filter);

  /**
   * Add or update a measure.
   * <p>
   * The resource is automatically saved, so there is no need to execute the method saveResource(). Does nothing if the resource is set as
   * excluded.
   * </p>
   */
  Measure saveMeasure(Resource resource, Metric metric, Double value);

  /**
   * Add or update a measure.
   * <p>
   * The resource is automatically saved, so there is no need to execute the method saveResource(). Does nothing if the resource is set as
   * excluded.
   * </p>
   */
  Measure saveMeasure(Resource resource, Measure measure);

  // ----------- RULE VIOLATIONS --------------

  /**
   * Save a coding rule violation.
   *
   * @param force allows to force creation of violation even if it was supressed by {@link org.sonar.api.rules.ViolationFilter}
   * @since 2.5
<<<<<<< HEAD
   * @deprecated since 5.0 but force parameter was ignored for a long time anyway
=======
   * @deprecated in 3.6, replaced by {@link org.sonar.api.issue.Issuable}
>>>>>>> 40ef7ce4
   */
  @Deprecated
  void saveViolation(Violation violation, boolean force);

  /**
   * Save a coding rule violation.
   * @deprecated in 3.6, replaced by {@link org.sonar.api.issue.Issuable}
   */
  @Deprecated
  void saveViolation(Violation violation);

  /**
   * Saves a list of violations.
   * @deprecated in 3.6, replaced by {@link org.sonar.api.issue.Issuable}
   */
  @Deprecated
  void saveViolations(Collection<Violation> violations);

  // ----------- DEPENDENCIES BETWEEN RESOURCES --------------

  Dependency saveDependency(Dependency dependency);

  Set<Dependency> getDependencies();

  Collection<Dependency> getIncomingDependencies(Resource to);

  Collection<Dependency> getOutgoingDependencies(Resource from);

  // ----------- FILE SOURCES --------------

  /**
   * Save the source code of a file. The file must be have been indexed before.
   *
   * @throws org.sonar.api.resources.DuplicatedSourceException if the source has already been set on this resource
   * @since 1.10. Returns a boolean since 2.6.
   * @deprecated since 4.2 Source import is done by the platform
   */
  @Deprecated
  void saveSource(Resource reference, String source);

  // ----------- LINKS --------------

  /**
   * add a link to an external page like project homepage, sources (subversion, ...), continuous integration server... Example :
   * context.addLink(new ProjectLink("maven_site, "Maven site", "http://my.maven.com)
   */
  void saveLink(ProjectLink link);

  /**
   * remove a link. It does not fail if key is unknown.
   */
  void deleteLink(String key);

  // ----------- EVENTS --------------

  /**
   * @param resource set null for project events
   */
  List<Event> getEvents(Resource resource);

  /**
   * Creates an event for a given date
   *
   * @param name        the event name
   * @param description the event description
   * @param category    the event category
   * @param date        the event date
   * @return the created event
   */
  Event createEvent(Resource resource, String name, String description, String category, Date date);

  /**
   * Deletes an event
   *
   * @param event the event to delete
   */
  void deleteEvent(Event event);

  /**
   * Experimental - do not use
   * @since 4.2
   */
  @Beta
  Measure saveMeasure(InputFile inputFile, Metric metric, Double value);

  /**
   * Experimental - do not use
   * @since 4.2
   */
  @Beta
  Measure saveMeasure(InputFile inputFile, Measure measure);
}<|MERGE_RESOLUTION|>--- conflicted
+++ resolved
@@ -169,11 +169,7 @@
    *
    * @param force allows to force creation of violation even if it was supressed by {@link org.sonar.api.rules.ViolationFilter}
    * @since 2.5
-<<<<<<< HEAD
-   * @deprecated since 5.0 but force parameter was ignored for a long time anyway
-=======
    * @deprecated in 3.6, replaced by {@link org.sonar.api.issue.Issuable}
->>>>>>> 40ef7ce4
    */
   @Deprecated
   void saveViolation(Violation violation, boolean force);
@@ -194,6 +190,9 @@
 
   // ----------- DEPENDENCIES BETWEEN RESOURCES --------------
 
+  /**
+   * Build a new dependency : from depends upon to. The dependency is NOT saved. The method saveDependency() must still be executed.
+   */
   Dependency saveDependency(Dependency dependency);
 
   Set<Dependency> getDependencies();
