/*
 * SonarQube, open source software quality management tool.
 * Copyright (C) 2008-2013 SonarSource
 * mailto:contact AT sonarsource DOT com
 *
 * SonarQube is free software; you can redistribute it and/or
 * modify it under the terms of the GNU Lesser General Public
 * License as published by the Free Software Foundation; either
 * version 3 of the License, or (at your option) any later version.
 *
 * SonarQube is distributed in the hope that it will be useful,
 * but WITHOUT ANY WARRANTY; without even the implied warranty of
 * MERCHANTABILITY or FITNESS FOR A PARTICULAR PURPOSE.  See the GNU
 * Lesser General Public License for more details.
 *
 * You should have received a copy of the GNU Lesser General Public License
 * along with this program; if not, write to the Free Software Foundation,
 * Inc., 51 Franklin Street, Fifth Floor, Boston, MA  02110-1301, USA.
 */
package org.sonar.core.issue;

import org.junit.Before;
import org.junit.Test;
import org.junit.runner.RunWith;
import org.mockito.Mock;
import org.mockito.Mockito;
import org.mockito.runners.MockitoJUnitRunner;
import org.sonar.api.component.Component;
import org.sonar.api.issue.Issue;
import org.sonar.api.issue.internal.DefaultIssue;
import org.sonar.api.issue.internal.IssueChangeContext;
import org.sonar.api.notifications.Notification;
import org.sonar.api.notifications.NotificationManager;
import org.sonar.api.resources.File;
import org.sonar.api.resources.Project;
import org.sonar.api.utils.DateUtils;
import org.sonar.core.component.ResourceComponent;
import org.sonar.core.i18n.RuleI18nManager;

import java.util.Arrays;
import java.util.Date;

import static org.fest.assertions.Assertions.assertThat;
import static org.mockito.Matchers.eq;

@RunWith(MockitoJUnitRunner.class)
public class IssueNotificationsTest {

  @Mock
  NotificationManager manager;

  @Mock
  RuleI18nManager ruleI18n;

  IssueNotifications issueNotifications;

  @Before
  public void setUp() throws Exception {
    issueNotifications = new IssueNotifications(manager, ruleI18n);
  }

  @Test
  public void should_send_new_issues() throws Exception {
    Date date = DateUtils.parseDateTime("2013-05-18T13:00:03+0200");
    Project project = new Project("struts").setAnalysisDate(date);
    Notification notification = issueNotifications.sendNewIssues(project, 42);

    assertThat(notification.getFieldValue("count")).isEqualTo("42");
    assertThat(DateUtils.parseDateTime(notification.getFieldValue("projectDate"))).isEqualTo(date);
    Mockito.verify(manager).scheduleForSending(notification);
  }

  @Test
  public void should_send_changes() throws Exception {
    IssueChangeContext context = IssueChangeContext.createScan(new Date());
    DefaultIssue issue = new DefaultIssue()
      .setMessage("the message")
      .setKey("ABCDE")
      .setAssignee("freddy")
      .setFieldChange(context, "resolution", null, "FIXED")
      .setFieldChange(context, "status", "OPEN", "RESOLVED")
<<<<<<< HEAD
=======
      .setFieldChange(context, "assignee", "simon", null)
>>>>>>> 897f53e7
      .setSendNotifications(true)
      .setComponentKey("struts:Action")
      .setProjectKey("struts");
    DefaultIssueQueryResult queryResult = new DefaultIssueQueryResult(Arrays.<Issue> asList(issue));
    queryResult.addProjects(Arrays.<Component> asList(new Project("struts")));

    Notification notification = issueNotifications.sendChanges(issue, context, queryResult).get(0);

    assertThat(notification.getFieldValue("message")).isEqualTo("the message");
    assertThat(notification.getFieldValue("key")).isEqualTo("ABCDE");
    assertThat(notification.getFieldValue("componentKey")).isEqualTo("struts:Action");
    assertThat(notification.getFieldValue("componentName")).isNull();
    assertThat(notification.getFieldValue("old.resolution")).isNull();
    assertThat(notification.getFieldValue("new.resolution")).isEqualTo("FIXED");
    assertThat(notification.getFieldValue("old.status")).isEqualTo("OPEN");
    assertThat(notification.getFieldValue("new.status")).isEqualTo("RESOLVED");
    assertThat(notification.getFieldValue("old.assignee")).isEqualTo("simon");
    assertThat(notification.getFieldValue("new.assignee")).isNull();
    Mockito.verify(manager).scheduleForSending(eq(Arrays.asList(notification)));
  }

  @Test
  public void should_send_changes_with_comment() throws Exception {
    IssueChangeContext context = IssueChangeContext.createScan(new Date());
    DefaultIssue issue = new DefaultIssue()
      .setMessage("the message")
      .setKey("ABCDE")
      .setAssignee("freddy")
      .setComponentKey("struts:Action")
      .setProjectKey("struts");
    DefaultIssueQueryResult queryResult = new DefaultIssueQueryResult(Arrays.<Issue> asList(issue));
    queryResult.addProjects(Arrays.<Component> asList(new Project("struts")));

    Notification notification = issueNotifications.sendChanges(issue, context, queryResult, "I don't know how to fix it?");

    assertThat(notification.getFieldValue("message")).isEqualTo("the message");
    assertThat(notification.getFieldValue("key")).isEqualTo("ABCDE");
    assertThat(notification.getFieldValue("comment")).isEqualTo("I don't know how to fix it?");
    Mockito.verify(manager).scheduleForSending(notification);
  }

  @Test
  public void should_send_changes_with_component_name() throws Exception {
    IssueChangeContext context = IssueChangeContext.createScan(new Date());
    DefaultIssue issue = new DefaultIssue()
      .setMessage("the message")
      .setKey("ABCDE")
      .setAssignee("freddy")
      .setFieldChange(context, "resolution", null, "FIXED")
      .setSendNotifications(true)
      .setComponentKey("struts:Action")
      .setProjectKey("struts");
    DefaultIssueQueryResult queryResult = new DefaultIssueQueryResult(Arrays.<Issue> asList(issue));
    queryResult.addProjects(Arrays.<Component> asList(new Project("struts")));
    queryResult.addComponents(Arrays.<Component> asList(new ResourceComponent(new File("struts:Action").setEffectiveKey("struts:Action"))));

    Notification notification = issueNotifications.sendChanges(issue, context, queryResult).get(0);

    assertThat(notification.getFieldValue("message")).isEqualTo("the message");
    assertThat(notification.getFieldValue("key")).isEqualTo("ABCDE");
    assertThat(notification.getFieldValue("componentKey")).isEqualTo("struts:Action");
    assertThat(notification.getFieldValue("componentName")).isEqualTo("struts:Action");
    assertThat(notification.getFieldValue("old.resolution")).isNull();
    assertThat(notification.getFieldValue("new.resolution")).isEqualTo("FIXED");
    Mockito.verify(manager).scheduleForSending(eq(Arrays.asList(notification)));
  }

  @Test
  public void should_not_send_changes_if_no_diffs() throws Exception {
    IssueChangeContext context = IssueChangeContext.createScan(new Date());
    DefaultIssue issue = new DefaultIssue()
      .setMessage("the message")
      .setKey("ABCDE")
      .setComponentKey("struts:Action")
      .setProjectKey("struts");
    DefaultIssueQueryResult queryResult = new DefaultIssueQueryResult(Arrays.<Issue> asList(issue));
    queryResult.addProjects(Arrays.<Component> asList(new Project("struts")));

    Notification notification = issueNotifications.sendChanges(issue, context, queryResult, null);

    assertThat(notification).isNull();
    Mockito.verifyZeroInteractions(manager);
  }
}<|MERGE_RESOLUTION|>--- conflicted
+++ resolved
@@ -79,10 +79,7 @@
       .setAssignee("freddy")
       .setFieldChange(context, "resolution", null, "FIXED")
       .setFieldChange(context, "status", "OPEN", "RESOLVED")
-<<<<<<< HEAD
-=======
       .setFieldChange(context, "assignee", "simon", null)
->>>>>>> 897f53e7
       .setSendNotifications(true)
       .setComponentKey("struts:Action")
       .setProjectKey("struts");
