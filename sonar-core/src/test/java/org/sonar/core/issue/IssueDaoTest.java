--- conflicted
+++ resolved
@@ -26,6 +26,7 @@
 import org.sonar.api.utils.DateUtils;
 import org.sonar.core.persistence.AbstractDaoTestCase;
 
+import java.util.Collection;
 import java.util.Date;
 import java.util.List;
 
@@ -35,10 +36,10 @@
 
 public class IssueDaoTest extends AbstractDaoTestCase {
 
-  IssueDao dao;
+  private IssueDao dao;
 
   @Before
-  public void setUp() {
+  public void createDao() {
     dao = new IssueDao(getMyBatis());
   }
 
@@ -66,22 +67,14 @@
 
     dao.insert(issueDto);
 
-    checkTables("insert", new String[]{"id", "created_at", "updated_at", "closed_at"}, "issues");
+    checkTables("insert", new String[] {"id", "created_at", "updated_at", "closed_at"}, "issues");
   }
 
   @Test
   public void update() {
     setupData("update");
-<<<<<<< HEAD
     Collection<IssueDto> issues = newArrayList(dao.selectById(100L));
     IssueDto issue = issues.iterator().next();
-=======
-
-    IssueDto issue = new IssueDto();
-    issue.setUuid("100");
-    issue.setResourceId(400);
-    issue.setRuleId(500);
->>>>>>> 8d4c8f7f
     issue.setLine(1000);
     issue.setResolution("NEW_RESOLUTION");
     issue.setStatus("NEW_STATUS");
@@ -90,12 +83,11 @@
     issue.setManualSeverity(true);
     issue.setManualIssue(false);
     issue.setTitle("NEW_TITLE");
-    issue.setUserLogin("user");
     issue.setCreatedAt(DateUtils.parseDate("2012-05-18"));
     issue.setUpdatedAt(DateUtils.parseDate("2012-07-01"));
     issue.setData("big=bang");
 
-    dao.update(newArrayList(issue));
+    dao.update(issues);
 
     checkTables("update", "issues");
   }
@@ -129,7 +121,7 @@
   }
 
   @Test
-  public void should_find_issue_by_uuid() {
+  public void should_find_issue_by_key() {
     setupData("shared");
 
     IssueDto issue = dao.selectByKey("100");
@@ -140,29 +132,29 @@
   public void should_select_by_parameter() {
     setupData("select");
 
-    IssueQuery query = IssueQuery.builder().keys(newArrayList("100")).build();
-    assertThat(dao.select(query)).hasSize(1);
+    IssueQuery issueQuery = IssueQuery.builder().keys(newArrayList("100")).build();
+    assertThat(dao.select(issueQuery)).hasSize(1);
 
-    query = IssueQuery.builder().components(newArrayList("key")).build();
-    assertThat(dao.select(query)).hasSize(2);
+    issueQuery = IssueQuery.builder().components(newArrayList("key")).build();
+    assertThat(dao.select(issueQuery)).hasSize(2);
 
-    query = IssueQuery.builder().resolutions(newArrayList("FALSE-POSITIVE")).build();
-    assertThat(dao.select(query)).hasSize(1);
+    issueQuery = IssueQuery.builder().resolutions(newArrayList("FALSE-POSITIVE")).build();
+    assertThat(dao.select(issueQuery)).hasSize(1);
 
-    query = IssueQuery.builder().statuses(newArrayList("OPEN")).build();
-    assertThat(dao.select(query)).hasSize(2);
+    issueQuery = IssueQuery.builder().statuses(newArrayList("OPEN")).build();
+    assertThat(dao.select(issueQuery)).hasSize(2);
 
-    query = IssueQuery.builder().severities(newArrayList("BLOCKER")).build();
-    assertThat(dao.select(query)).hasSize(4);
+    issueQuery = IssueQuery.builder().severities(newArrayList("BLOCKER")).build();
+    assertThat(dao.select(issueQuery)).hasSize(4);
 
-    query = IssueQuery.builder().userLogins(newArrayList("user")).build();
-    assertThat(dao.select(query)).hasSize(1);
+    issueQuery = IssueQuery.builder().userLogins(newArrayList("user")).build();
+    assertThat(dao.select(issueQuery)).hasSize(1);
 
-    query = IssueQuery.builder().assigneeLogins(newArrayList("user")).build();
-    assertThat(dao.select(query)).hasSize(5);
+    issueQuery = IssueQuery.builder().assigneeLogins(newArrayList("user")).build();
+    assertThat(dao.select(issueQuery)).hasSize(5);
 
-    query = IssueQuery.builder().userLogins(newArrayList("user")).statuses(newArrayList("OPEN")).build();
-    assertThat(dao.select(query)).hasSize(1);
+    issueQuery = IssueQuery.builder().userLogins(newArrayList("user")).statuses(newArrayList("OPEN")).build();
+    assertThat(dao.select(issueQuery)).hasSize(1);
   }
 
   @Test
