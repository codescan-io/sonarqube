--- conflicted
+++ resolved
@@ -171,7 +171,16 @@
     </where>
   </select>
 
-<<<<<<< HEAD
+  <select id="selectByKeyAndMatchingValue" parameterType="map" resultType="ScrapProperty">
+    select
+      <include refid="columnsToScrapPropertyDto"/>
+    from properties p
+    <where>
+      p.prop_key = #{key,jdbcType=VARCHAR}
+      and p.text_value like #{value,jdbcType=VARCHAR}
+    </where>
+  </select>
+
   <select id="selectUuidsByOrganizationAndUser" parameterType="map" resultType="String">
     select py.uuid
     from properties py
@@ -192,36 +201,6 @@
       #{property,jdbcType=VARCHAR}
     </foreach>
     and ps.organization_uuid=#{organizationUuid,jdbcType=VARCHAR}
-  </select>
-
-  <select id="selectUuidsByUser" parameterType="map" resultType="String">
-    select py.uuid
-    from properties py
-    where
-    py.user_uuid=#{userUuid,jdbcType=VARCHAR}
-  </select>
-
-  <select id="selectIdsByMatchingLogin" parameterType="String" resultType="String">
-    select py.uuid
-    from properties py
-    where
-    py.text_value like #{login,jdbcType=VARCHAR}
-    and py.prop_key in
-    <foreach item="property" index="index" collection="propertyKeys" open="(" separator="," close=")">
-      #{property,jdbcType=VARCHAR}
-    </foreach>
-  </select>
-
-=======
->>>>>>> 9e1fded1
-  <select id="selectByKeyAndMatchingValue" parameterType="map" resultType="ScrapProperty">
-    select
-      <include refid="columnsToScrapPropertyDto"/>
-    from properties p
-    <where>
-      p.prop_key = #{key,jdbcType=VARCHAR}
-      and p.text_value like #{value,jdbcType=VARCHAR}
-    </where>
   </select>
 
   <insert id="insertAsEmpty" parameterType="Map" useGeneratedKeys="false">
