--- conflicted
+++ resolved
@@ -23,17 +23,17 @@
     </foreach>
   </select>
 
-<<<<<<< HEAD
   <select id="selectForProjectsByMetricUuids" parameterType="map" resultType="org.sonar.db.measure.LiveMeasureDto">
     select <include refid="columns"/> from live_measures lm
     where
     lm.metric_uuid in <foreach item="metricUuid" collection="metricUuids" open="(" separator=","
                                close=")">#{metricUuid, jdbcType=VARCHAR}</foreach>
     and component_uuid in (SELECT
-      p.uuid as uuid
+    p.uuid as uuid
     FROM projects p
     where p.qualifier = 'TRK')
-=======
+  </select>
+
   <select id="selectForProjectMainBranchesByMetricUuids" parameterType="map" resultType="org.sonar.db.measure.ProjectMainBranchLiveMeasureDto">
     select p.uuid as projectUuid, lm.metric_uuid as metricUuid, lm.value as value, lm.text_value as textValue
     from live_measures lm
@@ -44,7 +44,6 @@
                                close=")">#{metricUuid, jdbcType=VARCHAR}</foreach>
     and p.qualifier = 'TRK'
     and pb.is_main = ${_true}
->>>>>>> 9e1fded1
   </select>
 
   <select id="selectByComponentUuidsAndMetricKeys" parameterType="map" resultType="org.sonar.db.measure.LiveMeasureDto">
