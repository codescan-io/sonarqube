<?xml version="1.0" encoding="UTF-8" ?>
<!DOCTYPE mapper PUBLIC "-//mybatis.org//DTD Mapper 3.0//EN" "mybatis-3-mapper.dtd">

<mapper namespace="org.sonar.db.qualityprofile.QualityProfileExportMapper">

  <sql id="selectRuleDescriptionSectionColumns">
    rds.uuid as "rds_uuid",
    rds.kee as "rds_kee",
    rds.content as "rds_content",
  </sql>

  <sql id="leftOuterJoinRulesDefaultDescriptionSection">
    left outer join rule_desc_sections rds on
    rds.rule_uuid = r.uuid
    and rds.kee = 'default'
  </sql>

  <sql id="exportRuleColumns">
    <include refid="selectRuleDescriptionSectionColumns"/>
    a.uuid as "activeRuleUuid",
    a.failure_level as "severity",
    a.prioritized_rule as "prioritizedRule",
    r.plugin_rule_key as "rule",
    r.plugin_name as "repository",
    r.priority as "defaultSeverity",
    r.name,
    r.description_format as "descriptionFormat",
    r.rule_type as "type",
<<<<<<< HEAD
    rm.note_data as "extendedDescription",
    rm.tags,
=======
    r.note_data as "extendedDescription",
    t.value as "t_tags",
>>>>>>> 9e1fded1
    rt.plugin_rule_key as "template",
    rds.content as "description"
  </sql>

  <sql id="exportRuleParamColumns">
    p.active_rule_uuid as activeRuleUuid,
    p.rules_parameter_key as kee,
    p.value as value
  </sql>

  <resultMap id="exportRuleResultMap" type="org.sonar.db.qualityprofile.ExportRuleDto">
    <id property="activeRuleUuid" column="activeRuleUuid"/>
    <result property="ruleKey" column="ruleKey"/>
    <result property="severity" column="severity"/>
    <result property="prioritizedRule" column="prioritizedRule"/>
    <result property="rule" column="rule"/>
    <result property="repository" column="repository"/>
    <result property="name" column="name"/>
    <result property="type" column="type"/>
    <result property="template" column="template"/>
    <result property="extendedDescription" column="extendedDescription"/>
    <result property="description" column="description"/>
    <collection property="tags" column="t_tags" notNullColumn="t_tags" javaType="java.util.Set" ofType="string">
     <result column="t_tags"/>
    </collection>
  </resultMap>

  <select id="selectByProfileUuid" parameterType="string" resultMap="exportRuleResultMap">
    select
    <include refid="exportRuleColumns"/>
    from active_rules a
    inner join rules_profiles rp on rp.uuid = a.profile_uuid
    inner join org_qprofiles oqp on oqp.rules_profile_uuid = rp.uuid
    inner join rules r on r.uuid = a.rule_uuid and r.status != 'REMOVED'
    left join rules rt on rt.uuid = r.template_uuid
<<<<<<< HEAD
    left join rules_metadata rm on rm.rule_uuid = r.uuid and rm.organization_uuid = #{organizationUuid, jdbcType=VARCHAR}
=======
    left join rule_tags t on r.uuid = t.rule_uuid and t.is_system_tag = ${_false}
>>>>>>> 9e1fded1
    <include refid="leftOuterJoinRulesDefaultDescriptionSection"/>
    where oqp.uuid = #{uuid, jdbcType=VARCHAR}
  </select>

  <select id="selectParamsByActiveRuleUuids" parameterType="map" resultType="org.sonar.db.qualityprofile.ExportRuleParamDto">
    select
    <include refid="exportRuleParamColumns"/>
    from active_rule_parameters p
    <where>
    p.active_rule_uuid in <foreach collection="activeRuleUuids" open="(" close=")" item="activeRuleUuid" separator=",">#{activeRuleUuid,jdbcType=VARCHAR}</foreach>
    </where>
  </select>
</mapper><|MERGE_RESOLUTION|>--- conflicted
+++ resolved
@@ -26,13 +26,8 @@
     r.name,
     r.description_format as "descriptionFormat",
     r.rule_type as "type",
-<<<<<<< HEAD
     rm.note_data as "extendedDescription",
     rm.tags,
-=======
-    r.note_data as "extendedDescription",
-    t.value as "t_tags",
->>>>>>> 9e1fded1
     rt.plugin_rule_key as "template",
     rds.content as "description"
   </sql>
@@ -68,11 +63,8 @@
     inner join org_qprofiles oqp on oqp.rules_profile_uuid = rp.uuid
     inner join rules r on r.uuid = a.rule_uuid and r.status != 'REMOVED'
     left join rules rt on rt.uuid = r.template_uuid
-<<<<<<< HEAD
+    left join rule_tags t on r.uuid = t.rule_uuid and t.is_system_tag = ${_false}
     left join rules_metadata rm on rm.rule_uuid = r.uuid and rm.organization_uuid = #{organizationUuid, jdbcType=VARCHAR}
-=======
-    left join rule_tags t on r.uuid = t.rule_uuid and t.is_system_tag = ${_false}
->>>>>>> 9e1fded1
     <include refid="leftOuterJoinRulesDefaultDescriptionSection"/>
     where oqp.uuid = #{uuid, jdbcType=VARCHAR}
   </select>
