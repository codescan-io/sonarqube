<?xml version="1.0" encoding="UTF-8" ?>
<!DOCTYPE mapper PUBLIC "-//mybatis.org//DTD Mapper 3.0//EN" "mybatis-3-mapper.dtd">

<mapper namespace="org.sonar.db.permission.GroupPermissionMapper">

  <select id="groupsCountByEntityUuidAndPermission" parameterType="map"
          resultType="org.sonar.db.permission.CountPerEntityPermission">
    SELECT
      count(1) as count,
      permission,
      entityUuid
    FROM (
      SELECT
        g.name as name,
        group_role.role as permission,
        group_role.entity_uuid as entityUuid
      FROM
        groups g
      INNER JOIN group_roles group_role ON
        group_role.group_uuid=g.uuid
      UNION
      -- Add Anyone group permission
      SELECT
        #{anyoneGroup} as name,
        group_role.role as permission,
        group_role.entity_uuid as entityUuid
      FROM
        group_roles group_role
      where
        group_role.group_uuid IS NULL
    ) groups
    where
      groups.entityUuid in
      <foreach collection="entityUuids" open="(" close=")" item="id" separator=",">
        #{id,jdbcType=VARCHAR}
      </foreach>
    GROUP BY
      groups.permission,
      groups.entityUuid
  </select>

<<<<<<< HEAD
  <select id="countProjectsWithAnyonePermissions" resultType="int">
    select count(distinct(gr.component_uuid))
    from group_roles gr where gr.group_uuid is null and gr.component_uuid is not null
=======
  <select id="selectProjectKeysWithAnyonePermissions" parameterType="int" resultType="string">
    select distinct(p.kee) as kee from group_roles gr
    left join projects p on gr.entity_uuid = p.uuid
    where gr.group_uuid is null and gr.entity_uuid is not null
    ORDER BY kee ASC
    limit #{max}
  </select>

  <!-- Oracle -->
  <select id="selectProjectKeysWithAnyonePermissions" parameterType="int" resultType="string" databaseId="oracle">
    select * from (select distinct p.kee as kee from group_roles gr
    left join projects p on gr.entity_uuid = p.uuid
    where gr.group_uuid is null and gr.entity_uuid is not null
    ORDER BY kee ASC
    )
    where rownum &lt;= #{max}
  </select>

  <!-- SQL Server -->
  <select id="selectProjectKeysWithAnyonePermissions" parameterType="int" resultType="string" databaseId="mssql">
    select distinct top(#{max}) p.kee as kee from group_roles gr
    left join projects p on gr.entity_uuid = p.uuid
    where gr.group_uuid is null and gr.entity_uuid is not null
    ORDER BY kee ASC
  </select>

  <select id="countEntitiesWithAnyonePermissions" resultType="int">
    select count(distinct(gr.entity_uuid))
    from group_roles gr where gr.group_uuid is null and gr.entity_uuid is not null
>>>>>>> 9e1fded1
  </select>

  <select id="selectGroupNamesByQuery" resultType="string">
    select sub.name, lower(sub.name), sub.groupUuid
    <include refid="groupsByQuery"/>
    group by sub.name, lower(sub.name), sub.groupUuid
    order by case when (count(sub.permission) > 0) then 1 else 2 end asc, lower(sub.name), sub.name, sub.groupUuid
    <include refid="org.sonar.db.common.Common.pagination"/>
  </select>

  <select id="countGroupsByQuery" parameterType="map" resultType="int">
    select count(1)
    from (
      select distinct sub.groupUuid
      <include refid="groupsByQuery"/>) g
  </select>

  <sql id="groupsByQuery">
    from (
      select g.uuid as groupUuid, g.name as name, gr.role as permission, gr.entity_uuid as entityUuid, gr.uuid as uuid
      from groups g
      left join group_roles gr on g.uuid = gr.group_uuid
      <if test="query.entityUuid == null">
        and gr.entity_uuid is null
      </if>
      <if test="query.entityUuid != null">
        and gr.entity_uuid = #{query.entityUuid,jdbcType=VARCHAR}
      </if>
    where
    g.organization_uuid = #{query.organizationUuid,jdbcType=VARCHAR}

    union all

    select 'Anyone' as groupUuid, 'Anyone' as name, gr.role as permission, gr.entity_uuid as entityUuid, gr.uuid as uuid
    from group_roles gr
    <where>
      <if test="query.entityUuid == null">
        and gr.entity_uuid is null
      </if>
      <if test="query.entityUuid != null">
        and gr.entity_uuid = #{query.entityUuid,jdbcType=VARCHAR}
      </if>
      <if test="query.withAtLeastOnePermission()">
        and gr.organization_uuid = #{query.organizationUuid,jdbcType=VARCHAR} and
        gr.group_uuid is null
      </if>
    </where>

    ) sub
    left join (<include refid="org.sonar.db.entity.EntityMapper.selectAll"/>) entity on sub.entityUuid = entity.uuid
    <where>
      <if test="query.searchQueryToSql != null">
        and lower(sub.name) like #{query.searchQueryToSqlLowercase,jdbcType=VARCHAR} ESCAPE '/'
      </if>
      <!-- filter rows with group permissions -->
      <if test="query.withAtLeastOnePermission()">
        and sub.permission is not null
        <if test="query.entityUuid==null">
          and sub.entityUuid is null
        </if>
        <if test="query.entityUuid!=null">
          and entity.uuid = #{query.entityUuid,jdbcType=VARCHAR}
        </if>
        <if test="query.permission!=null">
          and sub.permission = #{query.permission,jdbcType=VARCHAR}
        </if>
      </if>
    </where>
  </sql>

  <select id="selectByGroupUuids" parameterType="map" resultType="GroupPermission">
<<<<<<< HEAD
    select sub.groupUuid as groupUuid, sub.componentUuid as componentUuid, sub.permission as role, sub.organizationUuid as organizationUuid
    from
      (
      select gr.group_uuid as groupUuid, gr.component_uuid as componentUuid, gr.role as permission, g.name as name, gr.organization_uuid as organizationUuid
=======
    select sub.groupUuid as groupUuid, sub.entityUuid as entityUuid, sub.permission as role
    from
      (
      select gr.group_uuid as groupUuid, gr.entity_uuid as entityUuid, gr.role as permission, g.name as name
>>>>>>> 9e1fded1
      from group_roles gr
      inner join groups g ON g.uuid = gr.group_uuid
      where gr.organization_uuid = #{organizationUuid,jdbcType=VARCHAR} and
      gr.group_uuid is not null

      union all

<<<<<<< HEAD
      select 'Anyone' as groupUuid, gr.component_uuid as componentUuid, gr.role as permission, 'Anyone' as name, gr.organization_uuid as organizationUuid
=======
      select 'Anyone' as groupUuid, gr.entity_uuid as entityUuid, gr.role as permission, 'Anyone' as name
>>>>>>> 9e1fded1
      from group_roles gr
      where
      gr.group_uuid is null and
      gr.organization_uuid = #{organizationUuid,jdbcType=VARCHAR}
      ) sub
    where
      sub.groupUuid in
      <foreach collection="groupUuids" open="(" close=")" item="groupUuid" separator=",">
        #{groupUuid,jdbcType=VARCHAR}
      </foreach>
      <if test="entityUuid != null">
        and sub.entityUuid = #{entityUuid,jdbcType=VARCHAR}
      </if>
      <if test="entityUuid==null">
        and sub.entityUuid is null
      </if>
  </select>

  <select id="selectGlobalPermissionsOfGroups" parameterType="map" resultType="String">
    select gr.role
    from group_roles gr
    where
    gr.component_uuid is null and
    <choose>
      <when test="groupUuid != null">
        gr.group_uuid = #{groupUuid,jdbcType=VARCHAR}
      </when>
      <otherwise>
        gr.group_uuid is null
      </otherwise>
    </choose>
  </select>

  <select id="selectGlobalPermissionsOfGroup" parameterType="map" resultType="String">
    select gr.role
    from group_roles gr
    where
<<<<<<< HEAD
    gr.organization_uuid = #{organizationUuid,jdbcType=VARCHAR} and
    gr.component_uuid is null and
=======
    gr.entity_uuid is null and
>>>>>>> 9e1fded1
    <choose>
      <when test="groupUuid != null">
        gr.group_uuid = #{groupUuid,jdbcType=VARCHAR}
      </when>
      <otherwise>
        gr.group_uuid is null
      </otherwise>
    </choose>
  </select>

  <select id="selectEntityPermissionsOfGroup" parameterType="map" resultType="String">
    select gr.role
    from group_roles gr
    where
<<<<<<< HEAD
    gr.organization_uuid = #{organizationUuid,jdbcType=VARCHAR} and
    gr.component_uuid = #{projectUuid,jdbcType=VARCHAR} and
=======
    gr.entity_uuid = #{entityUuid,jdbcType=VARCHAR} and
>>>>>>> 9e1fded1
    <choose>
      <when test="groupUuid != null">
        gr.group_uuid = #{groupUuid,jdbcType=VARCHAR}
      </when>
      <otherwise>
        gr.group_uuid is null
      </otherwise>
    </choose>
  </select>

<<<<<<< HEAD
  <select id="selectAllPermissionsByGroupUuid" parameterType="map" resultType="GroupPermission">
    select gr.group_uuid as groupUuid, gr.component_uuid as componentUuid, gr.role as role, gr.organization_uuid as organizationUuid
    from group_roles gr
    where gr.organization_uuid = #{organizationUuid,jdbcType=VARCHAR}
    and gr.group_uuid = #{groupUuid,jdbcType=VARCHAR}
  </select>

  <select id="selectGroupUuidsWithPermissionOnProjectBut" resultType="string">
=======
  <select id="selectGroupUuidsWithPermissionOnEntityBut" resultType="string">
>>>>>>> 9e1fded1
    select
      distinct gr1.group_uuid
    from
      group_roles gr1
    where
      gr1.entity_uuid = #{entityUuid,jdbcType=VARCHAR}
      and gr1.group_uuid is not null
      and not exists (
        select
          1
        from
          group_roles gr2
        where
          gr2.entity_uuid = gr1.entity_uuid
          and gr2.group_uuid = gr1.group_uuid
          and gr2.role = #{role,jdbcType=VARCHAR}
      )
  </select>

   <select id="selectGroupUuidsWithPermissionOnEntity" resultType="string">
    select
      distinct gr1.group_uuid
    from
      group_roles gr1
    where
      gr1.entity_uuid = #{entityUuid,jdbcType=VARCHAR}
      and gr1.group_uuid is not null
      and gr1.role = #{role,jdbcType=VARCHAR}
  </select>

 <select id="selectGroupPermissionsOnEntity" resultType="GroupPermission">
    select gr.group_uuid as groupUuid, gr.entity_uuid as entityUuid, gr.role as role
    from group_roles gr
    where gr.entity_uuid = #{entityUuid,jdbcType=VARCHAR}
  </select>

  <insert id="insert" parameterType="GroupPermission">
    insert into group_roles (
    uuid,
    organization_uuid,
    group_uuid,
    entity_uuid,
    role
    ) values (
    #{uuid,jdbcType=VARCHAR},
    #{organizationUuid,jdbcType=VARCHAR},
    #{groupUuid,jdbcType=VARCHAR},
    #{entityUuid,jdbcType=BIGINT},<!--Why big int?-->
    #{role,jdbcType=VARCHAR}
    )
  </insert>

  <delete id="deleteByEntityUuid" parameterType="String">
    delete from group_roles
    where entity_uuid=#{entityUuid,jdbcType=VARCHAR}
  </delete>

  <delete id="deleteByEntityUuidAndGroupUuid">
    delete from
      group_roles
    where
      entity_uuid=#{entityUuid,jdbcType=VARCHAR}
      <choose>
        <when test="groupUuid != null">
          and group_uuid = #{groupUuid,jdbcType=VARCHAR}
        </when>
        <otherwise>
          and group_uuid is null
        </otherwise>
      </choose>
  </delete>

  <delete id="deleteByEntityUuidAndPermission">
    delete from
      group_roles
    where
      entity_uuid=#{entityUuid,jdbcType=VARCHAR}
      and role=#{permission,jdbcType=VARCHAR}
  </delete>

  <delete id="delete" parameterType="map">
    delete from group_roles
    where
    role=#{permission,jdbcType=VARCHAR} and
    organization_uuid=#{organizationUuid,jdbcType=VARCHAR} and
    <choose>
      <when test="entityUuid != null">
        entity_uuid=#{entityUuid,jdbcType=BIGINT}
      </when>
      <otherwise>
        entity_uuid is null
      </otherwise>
    </choose>
    and
    <choose>
      <when test="groupUuid != null">
        group_uuid=#{groupUuid,jdbcType=VARCHAR}
      </when>
      <otherwise>
        group_uuid is null
      </otherwise>
    </choose>
  </delete>
</mapper><|MERGE_RESOLUTION|>--- conflicted
+++ resolved
@@ -39,11 +39,6 @@
       groups.entityUuid
   </select>
 
-<<<<<<< HEAD
-  <select id="countProjectsWithAnyonePermissions" resultType="int">
-    select count(distinct(gr.component_uuid))
-    from group_roles gr where gr.group_uuid is null and gr.component_uuid is not null
-=======
   <select id="selectProjectKeysWithAnyonePermissions" parameterType="int" resultType="string">
     select distinct(p.kee) as kee from group_roles gr
     left join projects p on gr.entity_uuid = p.uuid
@@ -73,7 +68,6 @@
   <select id="countEntitiesWithAnyonePermissions" resultType="int">
     select count(distinct(gr.entity_uuid))
     from group_roles gr where gr.group_uuid is null and gr.entity_uuid is not null
->>>>>>> 9e1fded1
   </select>
 
   <select id="selectGroupNamesByQuery" resultType="string">
@@ -145,17 +139,10 @@
   </sql>
 
   <select id="selectByGroupUuids" parameterType="map" resultType="GroupPermission">
-<<<<<<< HEAD
-    select sub.groupUuid as groupUuid, sub.componentUuid as componentUuid, sub.permission as role, sub.organizationUuid as organizationUuid
+    select sub.groupUuid as groupUuid, sub.entityUuid as entityUuid, sub.permission as role, sub.organizationUuid as organizationUuid
     from
       (
-      select gr.group_uuid as groupUuid, gr.component_uuid as componentUuid, gr.role as permission, g.name as name, gr.organization_uuid as organizationUuid
-=======
-    select sub.groupUuid as groupUuid, sub.entityUuid as entityUuid, sub.permission as role
-    from
-      (
-      select gr.group_uuid as groupUuid, gr.entity_uuid as entityUuid, gr.role as permission, g.name as name
->>>>>>> 9e1fded1
+      select gr.group_uuid as groupUuid, gr.entity_uuid as entityUuid, gr.role as permission, g.name as name, gr.organization_uuid as organizationUuid
       from group_roles gr
       inner join groups g ON g.uuid = gr.group_uuid
       where gr.organization_uuid = #{organizationUuid,jdbcType=VARCHAR} and
@@ -163,11 +150,7 @@
 
       union all
 
-<<<<<<< HEAD
-      select 'Anyone' as groupUuid, gr.component_uuid as componentUuid, gr.role as permission, 'Anyone' as name, gr.organization_uuid as organizationUuid
-=======
-      select 'Anyone' as groupUuid, gr.entity_uuid as entityUuid, gr.role as permission, 'Anyone' as name
->>>>>>> 9e1fded1
+      select 'Anyone' as groupUuid, gr.entity_uuid as entityUuid, gr.role as permission, 'Anyone' as name, gr.organization_uuid as organizationUuid
       from group_roles gr
       where
       gr.group_uuid is null and
@@ -205,12 +188,8 @@
     select gr.role
     from group_roles gr
     where
-<<<<<<< HEAD
     gr.organization_uuid = #{organizationUuid,jdbcType=VARCHAR} and
-    gr.component_uuid is null and
-=======
     gr.entity_uuid is null and
->>>>>>> 9e1fded1
     <choose>
       <when test="groupUuid != null">
         gr.group_uuid = #{groupUuid,jdbcType=VARCHAR}
@@ -225,12 +204,8 @@
     select gr.role
     from group_roles gr
     where
-<<<<<<< HEAD
     gr.organization_uuid = #{organizationUuid,jdbcType=VARCHAR} and
-    gr.component_uuid = #{projectUuid,jdbcType=VARCHAR} and
-=======
     gr.entity_uuid = #{entityUuid,jdbcType=VARCHAR} and
->>>>>>> 9e1fded1
     <choose>
       <when test="groupUuid != null">
         gr.group_uuid = #{groupUuid,jdbcType=VARCHAR}
@@ -241,7 +216,6 @@
     </choose>
   </select>
 
-<<<<<<< HEAD
   <select id="selectAllPermissionsByGroupUuid" parameterType="map" resultType="GroupPermission">
     select gr.group_uuid as groupUuid, gr.component_uuid as componentUuid, gr.role as role, gr.organization_uuid as organizationUuid
     from group_roles gr
@@ -249,10 +223,7 @@
     and gr.group_uuid = #{groupUuid,jdbcType=VARCHAR}
   </select>
 
-  <select id="selectGroupUuidsWithPermissionOnProjectBut" resultType="string">
-=======
   <select id="selectGroupUuidsWithPermissionOnEntityBut" resultType="string">
->>>>>>> 9e1fded1
     select
       distinct gr1.group_uuid
     from
