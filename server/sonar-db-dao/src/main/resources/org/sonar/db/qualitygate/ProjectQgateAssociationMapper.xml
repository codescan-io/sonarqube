<?xml version="1.0" encoding="UTF-8" ?>
<!DOCTYPE mapper PUBLIC "-//mybatis.org//DTD Mapper 3.0//EN" "mybatis-3-mapper.dtd">

<mapper namespace="org.sonar.db.qualitygate.ProjectQgateAssociationMapper">

<select id="selectProjects" parameterType="map" resultType="ProjectQgateAssociation">
    SELECT proj.uuid as uuid, proj.kee as "key", proj.name as name, qg.uuid as gateUuid, proj.ai_code_assurance as aiCodeAssurance
    FROM projects proj
    LEFT JOIN project_qgates prqg ON prqg.project_uuid=proj.uuid AND prqg.quality_gate_uuid = #{query.gateUuid, jdbcType=VARCHAR}
    LEFT JOIN quality_gates qg ON qg.uuid = prqg.quality_gate_uuid
    where
    proj.qualifier = 'TRK'
<<<<<<< HEAD
    and proj.enabled = ${_true}
    and proj.main_branch_project_uuid is null
    and proj.copy_component_uuid is null
    and proj.organization_uuid=#{query.organizationUuid, jdbcType=VARCHAR}
=======
>>>>>>> 9e1fded1
    <choose>
      <when test="query.membership() == 'selected'">
        and qg.uuid IS NOT NULL
      </when>
      <when test="query.membership() == 'deselected'">
        and qg.uuid IS NULL
      </when>
    </choose>
    <if test="query.projectSearch() != null">
      and (proj.kee = #{query.projectSearch} or upper(proj.name) like #{query.projectSearchUpperLikeSql} escape '/')
    </if>
    order by proj.name, proj.kee
  </select>

  <select id="selectAll" resultType="ProjectQgateAssociation">
    SELECT project_uuid as uuid, quality_gate_uuid as gateUuid
    FROM project_qgates
  </select>

  <select id="selectQGateUuidByProjectUuid" parameterType="String" resultType="string">
    SELECT quality_gate_uuid
    FROM project_qgates
    <where>
      AND project_uuid=#{projectUuid}
    </where>
  </select>

  <delete id="deleteByProjectUuid" parameterType="String">
    DELETE
    FROM project_qgates
    WHERE
    project_uuid=#{uuid,jdbcType=VARCHAR}
  </delete>

  <delete id="deleteByQGateUuid" parameterType="String">
    DELETE
    FROM project_qgates
    WHERE
    quality_gate_uuid=#{uuid,jdbcType=VARCHAR}
  </delete>

  <insert id="insertProjectQGateAssociation" parameterType="map">
    INSERT into project_qgates
    (
    project_uuid,
    quality_gate_uuid
    )
    VALUES (
    #{projectUuid,jdbcType=VARCHAR},
    #{qGateUuid,jdbcType=VARCHAR}
    )
  </insert>

  <update id="updateProjectQGateAssociation" parameterType="map">
    UPDATE project_qgates
    SET
    quality_gate_uuid=#{qGateUuid,jdbcType=VARCHAR}
    WHERE
    project_uuid = #{projectUuid,jdbcType=VARCHAR}
  </update>

</mapper><|MERGE_RESOLUTION|>--- conflicted
+++ resolved
@@ -10,13 +10,7 @@
     LEFT JOIN quality_gates qg ON qg.uuid = prqg.quality_gate_uuid
     where
     proj.qualifier = 'TRK'
-<<<<<<< HEAD
-    and proj.enabled = ${_true}
-    and proj.main_branch_project_uuid is null
-    and proj.copy_component_uuid is null
     and proj.organization_uuid=#{query.organizationUuid, jdbcType=VARCHAR}
-=======
->>>>>>> 9e1fded1
     <choose>
       <when test="query.membership() == 'selected'">
         and qg.uuid IS NOT NULL
