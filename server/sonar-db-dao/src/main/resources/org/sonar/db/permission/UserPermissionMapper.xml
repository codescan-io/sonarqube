--- conflicted
+++ resolved
@@ -6,12 +6,8 @@
   <select id="selectUserPermissionsByQueryAndUserUuids" parameterType="map" resultType="org.sonar.db.permission.UserPermissionDto">
     select
       u.uuid as userUuid,
-<<<<<<< HEAD
       ur.organization_uuid as organizationUuid,
-      ur.component_uuid as componentUuid,
-=======
       ur.entity_uuid as entityUuid,
->>>>>>> 9e1fded1
       ur.role as permission
     <include refid="sqlQueryJoins"/>
     <where>
@@ -44,12 +40,8 @@
         and ur.entity_uuid = #{query.entityUuid,jdbcType=VARCHAR}
       </otherwise>
     </choose>
-<<<<<<< HEAD
-    left join components p on ur.component_uuid = p.uuid
-    inner join organization_members om on u.uuid=om.user_uuid and om.organization_uuid=#{query.organizationUuid,jdbcType=VARCHAR}
-=======
     left join (<include refid="org.sonar.db.entity.EntityMapper.selectAll"/>) entity on ur.entity_uuid = entity.uuid
->>>>>>> 9e1fded1
+    inner join organization_members om on u.uuid = om.user_uuid and om.organization_uuid=#{query.organizationUuid,jdbcType=VARCHAR}
     <where>
       <include refid="sqlQueryFilters"/>
     </where>
@@ -68,12 +60,8 @@
   <sql id="sqlQueryJoins">
     from users u
     left join user_roles ur on ur.user_uuid = u.uuid
-<<<<<<< HEAD
-    left join components p on ur.component_uuid = p.uuid
-    inner join organization_members om on u.uuid=om.user_uuid and om.organization_uuid=#{query.organizationUuid,jdbcType=VARCHAR}
-=======
     left join (<include refid="org.sonar.db.entity.EntityMapper.selectAll"/>) entity on ur.entity_uuid = entity.uuid
->>>>>>> 9e1fded1
+    inner join organization_members om on u.uuid = om.user_uuid and om.organization_uuid = #{query.organizationUuid,jdbcType=VARCHAR}
   </sql>
 
   <sql id="sqlQueryFilters">
@@ -168,12 +156,8 @@
     where
     role = #{permission,jdbcType=VARCHAR} and
     user_uuid = #{userUuid,jdbcType=VARCHAR} and
-<<<<<<< HEAD
     organization_uuid = #{organizationUuid,jdbcType=VARCHAR} and
-    component_uuid is null
-=======
     entity_uuid is null
->>>>>>> 9e1fded1
   </delete>
 
   <delete id="deleteEntityPermission" parameterType="map">
