--- conflicted
+++ resolved
@@ -102,7 +102,6 @@
     return this;
   }
 
-<<<<<<< HEAD
   public String getOrganizationUuid() {
     return organizationUuid;
   }
@@ -112,12 +111,6 @@
     return this;
   }
 
-  public String getName() {
-    return name;
-  }
-
-=======
->>>>>>> 9e1fded1
   public ProjectDto setName(String name) {
     this.name = name;
     return this;
