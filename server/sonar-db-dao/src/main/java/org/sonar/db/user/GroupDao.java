--- conflicted
+++ resolved
@@ -22,11 +22,8 @@
 import java.util.Collection;
 import java.util.Date;
 import java.util.List;
-<<<<<<< HEAD
 import java.util.Locale;
 import java.util.Objects;
-=======
->>>>>>> 9e1fded1
 import java.util.Optional;
 import javax.annotation.CheckForNull;
 import org.sonar.api.utils.System2;
@@ -84,21 +81,12 @@
     }
   }
 
-<<<<<<< HEAD
-  public int countByQuery(DbSession session, String organizationUuid, @Nullable String query) {
-    return mapper(session).countByQuery(organizationUuid, groupSearchToSql(query));
-  }
-
-  public List<GroupDto> selectByQuery(DbSession session, String organizationUuid, @Nullable String query, int offset, int limit) {
-    return mapper(session).selectByQuery(organizationUuid, groupSearchToSql(query), new RowBounds(offset, limit));
-=======
   public int countByQuery(DbSession session, GroupQuery query) {
     return mapper(session).countByQuery(query);
   }
 
   public List<GroupDto> selectByQuery(DbSession session, GroupQuery query, int page, int pageSize) {
     return mapper(session).selectByQuery(query, Pagination.forPage(page).andSize(pageSize));
->>>>>>> 9e1fded1
   }
 
   public GroupDto insert(DbSession session, GroupDto item) {
