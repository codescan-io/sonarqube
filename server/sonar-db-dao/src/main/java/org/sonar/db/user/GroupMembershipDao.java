--- conflicted
+++ resolved
@@ -35,46 +35,27 @@
 public class GroupMembershipDao implements Dao {
   private static final String QUERY_PARAM_KEY = "query";
 
-<<<<<<< HEAD
-  public List<GroupMembershipDto> selectGroups(DbSession session, GroupMembershipQuery query, String userUuid, int offset, int limit) {
-    Map<String, Object> params = ImmutableMap.of(QUERY_PARAM_KEY, query, "userUuid", userUuid, "organizationUuid", query.organizationUuid());
-    return mapper(session).selectGroups(params, new RowBounds(offset, limit));
-  }
-
-  public int countGroups(DbSession session, GroupMembershipQuery query, String userUuid) {
-    Map<String, Object> params = ImmutableMap.of(QUERY_PARAM_KEY, query, "userUuid", userUuid, "organizationUuid", query.organizationUuid());
-    return mapper(session).countGroups(params);
-  }
-
-  public List<UserMembershipDto> selectMembers(DbSession session, UserMembershipQuery query, int offset, int limit) {
-    Map<String, Object> params = ImmutableMap.of(QUERY_PARAM_KEY, query, "groupUuid", query.groupUuid(), "organizationUuid", query.organizationUuid());
-    return mapper(session).selectMembers(params, new RowBounds(offset, limit));
-  }
-
-  public int countMembers(DbSession session, UserMembershipQuery query) {
-    Map<String, Object> params = ImmutableMap.of(QUERY_PARAM_KEY, query, "groupUuid", query.groupUuid(), "organizationUuid", query.organizationUuid());
-=======
   public List<GroupMembershipDto> selectGroups(DbSession session, GroupMembershipQuery query, String userUuid) {
     Map<String, Object> params = Map.of(QUERY_PARAM_KEY, query,
-      "userUuid", userUuid,
+      "organizationUuid", query.organizationUuid(), "userUuid", userUuid,
       "pagination", Pagination.forPage(query.pageIndex()).andSize(query.pageSize()));
     return mapper(session).selectGroups(params);
   }
 
   public int countGroups(DbSession session, GroupMembershipQuery query, String userUuid) {
-    Map<String, Object> params = Map.of(QUERY_PARAM_KEY, query, "userUuid", userUuid);
+    Map<String, Object> params = Map.of(QUERY_PARAM_KEY, query, "userUuid", userUuid, "organizationUuid", query.organizationUuid());
     return mapper(session).countGroups(params);
   }
 
   public List<UserMembershipDto> selectMembers(DbSession session, UserMembershipQuery query) {
     Map<String, Object> params = Map.of(QUERY_PARAM_KEY, query, "groupUuid", query.groupUuid(),
+      "organizationUuid", query.organizationUuid(),
       "pagination", Pagination.forPage(query.pageIndex()).andSize(query.pageSize()));
     return mapper(session).selectMembers(params);
   }
 
   public int countMembers(DbSession session, UserMembershipQuery query) {
-    Map<String, Object> params = Map.of(QUERY_PARAM_KEY, query, "groupUuid", query.groupUuid());
->>>>>>> 9e1fded1
+    Map<String, Object> params = Map.of(QUERY_PARAM_KEY, query, "groupUuid", query.groupUuid(), "organizationUuid", query.organizationUuid());
     return mapper(session).countMembers(params);
   }
 
