/*
 * SonarQube
 * Copyright (C) 2009-2024 SonarSource SA
 * mailto:info AT sonarsource DOT com
 *
 * This program is free software; you can redistribute it and/or
 * modify it under the terms of the GNU Lesser General Public
 * License as published by the Free Software Foundation; either
 * version 3 of the License, or (at your option) any later version.
 *
 * This program is distributed in the hope that it will be useful,
 * but WITHOUT ANY WARRANTY; without even the implied warranty of
 * MERCHANTABILITY or FITNESS FOR A PARTICULAR PURPOSE.  See the GNU
 * Lesser General Public License for more details.
 *
 * You should have received a copy of the GNU Lesser General Public License
 * along with this program; if not, write to the Free Software Foundation,
 * Inc., 51 Franklin Street, Fifth Floor, Boston, MA  02110-1301, USA.
 */
package org.sonar.db.permission;

import javax.annotation.CheckForNull;
import javax.annotation.Nullable;

public class UserPermissionDto {
  private String uuid;
  private String organizationUuid;
  private String permission;
  private String userUuid;
  private String entityUuid;

  public UserPermissionDto() {
    // used by MyBatis
  }

<<<<<<< HEAD
  public UserPermissionDto(String uuid, String organizationUuid, String permission, String userUuid, @Nullable String componentUuid) {
=======
  public UserPermissionDto(String uuid, String permission, String userUuid, @Nullable String entityUuid) {
>>>>>>> 9e1fded1
    this.uuid = uuid;
    this.organizationUuid = organizationUuid;
    this.permission = permission;
    this.userUuid = userUuid;
    this.entityUuid = entityUuid;
  }

  public String getUuid() {
    return uuid;
  }

  public String getPermission() {
    return permission;
  }

  public String getUserUuid() {
    return userUuid;
  }

  public String getOrganizationUuid() {
    return organizationUuid;
  }

  /**
   * @return {@code null} if it's a global permission, otherwise return the entity uiid.
   */
  @CheckForNull
  public String getEntityUuid() {
    return entityUuid;
  }

  @Override
  public String toString() {
    StringBuilder sb = new StringBuilder("UserPermissionDto{");
    sb.append("permission='").append(permission).append('\'');
    sb.append(", userUuid=").append(userUuid);
<<<<<<< HEAD
    sb.append(", organizationUuid=").append(organizationUuid);
    sb.append(", componentUuid=").append(componentUuid);
=======
    sb.append(", entityUuid=").append(entityUuid);
>>>>>>> 9e1fded1
    sb.append('}');
    return sb.toString();
  }
}<|MERGE_RESOLUTION|>--- conflicted
+++ resolved
@@ -33,11 +33,7 @@
     // used by MyBatis
   }
 
-<<<<<<< HEAD
-  public UserPermissionDto(String uuid, String organizationUuid, String permission, String userUuid, @Nullable String componentUuid) {
-=======
-  public UserPermissionDto(String uuid, String permission, String userUuid, @Nullable String entityUuid) {
->>>>>>> 9e1fded1
+  public UserPermissionDto(String uuid, String organizationUuid, String permission, String userUuid, @Nullable String entityUuid) {
     this.uuid = uuid;
     this.organizationUuid = organizationUuid;
     this.permission = permission;
@@ -74,12 +70,8 @@
     StringBuilder sb = new StringBuilder("UserPermissionDto{");
     sb.append("permission='").append(permission).append('\'');
     sb.append(", userUuid=").append(userUuid);
-<<<<<<< HEAD
     sb.append(", organizationUuid=").append(organizationUuid);
-    sb.append(", componentUuid=").append(componentUuid);
-=======
     sb.append(", entityUuid=").append(entityUuid);
->>>>>>> 9e1fded1
     sb.append('}');
     return sb.toString();
   }
