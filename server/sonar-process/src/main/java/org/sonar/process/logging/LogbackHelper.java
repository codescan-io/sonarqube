/*
 * SonarQube
 * Copyright (C) 2009-2024 SonarSource SA
 * mailto:info AT sonarsource DOT com
 *
 * This program is free software; you can redistribute it and/or
 * modify it under the terms of the GNU Lesser General Public
 * License as published by the Free Software Foundation; either
 * version 3 of the License, or (at your option) any later version.
 *
 * This program is distributed in the hope that it will be useful,
 * but WITHOUT ANY WARRANTY; without even the implied warranty of
 * MERCHANTABILITY or FITNESS FOR A PARTICULAR PURPOSE.  See the GNU
 * Lesser General Public License for more details.
 *
 * You should have received a copy of the GNU Lesser General Public License
 * along with this program; if not, write to the Free Software Foundation,
 * Inc., 51 Franklin Street, Fifth Floor, Boston, MA  02110-1301, USA.
 */
package org.sonar.process.logging;

import ch.qos.logback.classic.Level;
import ch.qos.logback.classic.Logger;
import ch.qos.logback.classic.LoggerContext;
import ch.qos.logback.classic.joran.JoranConfigurator;
import ch.qos.logback.classic.jul.LevelChangePropagator;
import ch.qos.logback.classic.spi.ILoggingEvent;
import ch.qos.logback.classic.spi.LoggerContextListener;
import ch.qos.logback.core.ConsoleAppender;
import ch.qos.logback.core.Context;
import ch.qos.logback.core.FileAppender;
import ch.qos.logback.core.encoder.Encoder;
import ch.qos.logback.core.encoder.LayoutWrappingEncoder;
import ch.qos.logback.core.joran.spi.JoranException;
import ch.qos.logback.core.rolling.FixedWindowRollingPolicy;
import ch.qos.logback.core.rolling.RollingFileAppender;
import ch.qos.logback.core.rolling.SizeBasedTriggeringPolicy;
import ch.qos.logback.core.rolling.TimeBasedRollingPolicy;
import ch.qos.logback.core.util.FileSize;
import java.io.File;
import java.util.Arrays;
import java.util.Collection;
import java.util.List;
import java.util.logging.LogManager;
import org.apache.commons.lang3.StringUtils;
import org.slf4j.LoggerFactory;
import org.slf4j.MDC;
import org.slf4j.bridge.SLF4JBridgeHandler;
import org.sonar.process.MessageException;
import org.sonar.process.ProcessProperties;
import org.sonar.process.Props;

import static java.lang.String.format;
import static org.slf4j.Logger.ROOT_LOGGER_NAME;
import static org.sonar.process.ProcessProperties.Property.LOG_CONSOLE;
import static org.sonar.process.ProcessProperties.Property.LOG_JSON_OUTPUT;
import static org.sonar.process.ProcessProperties.Property.LOG_LEVEL;
import static org.sonar.process.ProcessProperties.Property.LOG_MAX_FILES;
import static org.sonar.process.ProcessProperties.Property.LOG_ROLLING_POLICY;
import static org.sonar.process.ProcessProperties.Property.PATH_LOGS;

/**
 * Helps to configure Logback in a programmatic way, without using XML.
 */
public class LogbackHelper extends AbstractLogHelper {

  private static final String LOGBACK_LOGGER_NAME_PATTERN = "%logger{20}";
  private static final String WEBLOG_PATTERN = "sonar.web.logs.pattern";

  public static final String DEPRECATION_LOGGER_NAME = "SONAR_DEPRECATION";

  public LogbackHelper() {
    super(LOGBACK_LOGGER_NAME_PATTERN);
  }

  public static Collection<Level> allowedLogLevels() {
    return Arrays.asList(ALLOWED_ROOT_LOG_LEVELS);
  }

  @Override
  public String getRootLoggerName() {
    return ROOT_LOGGER_NAME;
  }

  public LoggerContext getRootContext() {
    org.slf4j.Logger logger;
    while (!((logger = LoggerFactory.getLogger(ROOT_LOGGER_NAME)) instanceof Logger)) {
      // It occurs when the initialization step is still not finished because of a race condition
      // on ILoggerFactory.getILoggerFactory
      // http://jira.qos.ch/browse/SLF4J-167
      // Substitute loggers are used.
      // http://www.slf4j.org/codes.html#substituteLogger
      // Bug is not fixed in SLF4J 1.7.14.
      try {
        Thread.sleep(10);
      } catch (InterruptedException e) {
        Thread.currentThread().interrupt();
      }
    }
    return ((Logger) logger).getLoggerContext();
  }

  public LoggerContextListener enableJulChangePropagation(LoggerContext loggerContext) {
    LogManager.getLogManager().reset();
    SLF4JBridgeHandler.removeHandlersForRootLogger();
    SLF4JBridgeHandler.install();

    LevelChangePropagator propagator = new LevelChangePropagator();
    propagator.setContext(loggerContext);
    propagator.setResetJUL(true);
    propagator.start();
    loggerContext.addListener(propagator);
    return propagator;
  }

  /**
   * Applies the specified {@link LogLevelConfig} reading the specified {@link Props}.
   *
   * @throws IllegalArgumentException if the any level specified in a property is not one of {@link #ALLOWED_ROOT_LOG_LEVELS}
   */
  public LoggerContext apply(LogLevelConfig logLevelConfig, Props props) {
    if (!ROOT_LOGGER_NAME.equals(logLevelConfig.getRootLoggerName())) {
      throw new IllegalArgumentException("Value of LogLevelConfig#rootLoggerName must be \"" + ROOT_LOGGER_NAME + "\"");
    }

    LoggerContext rootContext = getRootContext();
    logLevelConfig.getConfiguredByProperties().forEach((key, value) -> applyLevelByProperty(props, rootContext.getLogger(key), value));
    logLevelConfig.getConfiguredByHardcodedLevel().forEach((key, value) -> applyHardcodedLevel(rootContext, key, value));
    Level propertyValueAsLevel = getPropertyValueAsLevel(props, LOG_LEVEL.getKey());
    boolean traceGloballyEnabled = propertyValueAsLevel == Level.TRACE;
    logLevelConfig.getOffUnlessTrace().forEach(logger -> applyHardUnlessTrace(rootContext, logger, traceGloballyEnabled));
    return rootContext;
  }

  private static void applyLevelByProperty(Props props, Logger logger, List<String> properties) {
    logger.setLevel(resolveLevel(props, properties.toArray(new String[0])));
  }

  private static void applyHardcodedLevel(LoggerContext rootContext, String loggerName, Level newLevel) {
    rootContext.getLogger(loggerName).setLevel(newLevel);
  }

  private static void applyHardUnlessTrace(LoggerContext rootContext, String logger, boolean traceGloballyEnabled) {
    if (!traceGloballyEnabled) {
      rootContext.getLogger(logger).setLevel(Level.OFF);
    }
  }

  public void changeRoot(LogLevelConfig logLevelConfig, Level newLevel) {
    ensureSupportedLevel(newLevel);
    LoggerContext rootContext = getRootContext();
    rootContext.getLogger(ROOT_LOGGER_NAME).setLevel(newLevel);
    logLevelConfig.getConfiguredByProperties().forEach((key, value) -> rootContext.getLogger(key).setLevel(newLevel));
  }

  private static void ensureSupportedLevel(Level newLevel) {
    if (!isAllowed(newLevel)) {
      throw new IllegalArgumentException(format("%s log level is not supported (allowed levels are %s)", newLevel, Arrays.toString(ALLOWED_ROOT_LOG_LEVELS)));
    }
  }

  /**
   * Creates a new {@link ConsoleAppender} to {@code System.out} with the specified name and log encoder.
   */
  public ConsoleAppender<ILoggingEvent> newConsoleAppender(Context loggerContext, String name, Encoder<ILoggingEvent> encoder) {
    ConsoleAppender<ILoggingEvent> consoleAppender = new ConsoleAppender<>();
    consoleAppender.setContext(loggerContext);
    consoleAppender.setEncoder(encoder);
    consoleAppender.setName(name);
    consoleAppender.setTarget("System.out");
    consoleAppender.start();
    return consoleAppender;
  }

  /**
   * Make logback configuration for a process to push all its logs to a log file.
   * <p>
   * <ul>
   * <li>the file's name will use the prefix defined in {@link RootLoggerConfig#getProcessId()#getLogFilenamePrefix()}.</li>
   * <li>the file will follow the rotation policy defined in property {@link ProcessProperties.Property#LOG_ROLLING_POLICY} and
   * the max number of files defined in property {@link org.sonar.process.ProcessProperties.Property#LOG_MAX_FILES}</li>
   * <li>the logs will follow the specified log encoder</li>
   * </ul>
   * </p>
   */
  public void configureGlobalFileLog(Props props, RootLoggerConfig config, Encoder<ILoggingEvent> encoder) {
    LoggerContext ctx = getRootContext();
    Logger rootLogger = ctx.getLogger(ROOT_LOGGER_NAME);
    FileAppender<ILoggingEvent> fileAppender = newFileAppender(ctx, props, config, encoder);
    rootLogger.addAppender(fileAppender);
  }

  public FileAppender<ILoggingEvent> newFileAppender(LoggerContext ctx, Props props, RootLoggerConfig config, Encoder<ILoggingEvent> encoder) {
    return newFileAppender(ctx, props, config.getProcessId().getLogFilenamePrefix(), encoder);
  }

  public FileAppender<ILoggingEvent> newFileAppender(LoggerContext ctx, Props props, String fileNamePrefix, Encoder<ILoggingEvent> encoder) {
    RollingPolicy rollingPolicy = createRollingPolicy(ctx, props, fileNamePrefix);
    FileAppender<ILoggingEvent> fileAppender = rollingPolicy.createAppender("file_" + fileNamePrefix);
    fileAppender.setContext(ctx);
    fileAppender.setEncoder(encoder);
    fileAppender.start();
    return fileAppender;
  }

  /**
   * Make the logback configuration for a sub process to correctly push all its logs to be read by a stream gobbler
   * on the sub process's System.out.
   */
  public void configureForSubprocessGobbler(Props props, Encoder<ILoggingEvent> encoder) {
    if (isAllLogsToConsoleEnabled(props)) {
      LoggerContext ctx = getRootContext();
      ctx.getLogger(ROOT_LOGGER_NAME).addAppender(newConsoleAppender(ctx, "root_console", encoder));
    }
  }

  /**
   * Finds out whether we are in testing environment (usually ITs) and logs of all processes must be forward to
   * App's System.out. This is specified by the value of property {@link ProcessProperties.Property#LOG_CONSOLE}.
   */
  public boolean isAllLogsToConsoleEnabled(Props props) {
    return props.valueAsBoolean(LOG_CONSOLE.getKey(), false);
  }

  public Level getLoggerLevel(String loggerName) {
    return getRootContext().getLogger(loggerName).getLevel();
  }

  /**
   * Generally used to reset logback in logging tests
   */
  public void resetFromXml(String xmlResourcePath) throws JoranException {
    LoggerContext context = (LoggerContext) LoggerFactory.getILoggerFactory();
    JoranConfigurator configurator = new JoranConfigurator();
    configurator.setContext(context);
    context.reset();
    configurator.doConfigure(LogbackHelper.class.getResource(xmlResourcePath));
  }

  public Encoder<ILoggingEvent> createEncoder(Props props, RootLoggerConfig config, LoggerContext context) {
<<<<<<< HEAD
    if (System.getenv().containsKey("DD_HOST")) {
      MDC.put("host", System.getenv("DD_HOST"));
    }
    if (props.valueAsBoolean(LOG_JSON_OUTPUT.getKey(), Boolean.parseBoolean(LOG_JSON_OUTPUT.getDefaultValue()))) {
      LayoutWrappingEncoder encoder = new LayoutWrappingEncoder<>();
      encoder.setLayout(new LogbackJsonLayout(config.getProcessId().getKey(), config.getNodeNameField()));
      encoder.setContext(context);
      encoder.start();
      return encoder;
    }
    PatternLayoutEncoder encoder = new PatternLayoutEncoder();
    encoder.setContext(context);
    encoder.setPattern(props.value(WEBLOG_PATTERN, buildLogPattern(config)));
=======
    return props.valueAsBoolean(LOG_JSON_OUTPUT.getKey(), Boolean.parseBoolean(LOG_JSON_OUTPUT.getDefaultValue()))
      ? createJsonEncoder(context, config)
      : createPatternLayoutEncoder(context, buildLogPattern(config));
  }

  public Encoder<ILoggingEvent> createJsonEncoder(LoggerContext context, RootLoggerConfig config) {
    LayoutWrappingEncoder<ILoggingEvent> encoder = new LayoutWrappingEncoder<>();
    encoder.setLayout(new LogbackJsonLayout(config.getProcessId().getKey(), config.getNodeNameField(), config.getExcludedFields()));
    encoder.setContext(context);
    encoder.start();
    return encoder;
  }

  public PatternLayoutEncoder createPatternLayoutEncoder(LoggerContext context, String pattern) {
    PatternLayoutEncoder encoder = new PatternLayoutEncoder();
    encoder.setContext(context);
    encoder.setPattern(pattern);
>>>>>>> 9e1fded1
    encoder.start();
    return encoder;
  }

  public RollingPolicy createRollingPolicy(Context ctx, Props props, String filenamePrefix) {
    String rollingPolicy = props.value(LOG_ROLLING_POLICY.getKey(), "time:yyyy-MM-dd");
    int maxFiles = props.valueAsInt(LOG_MAX_FILES.getKey(), 7);
    File logsDir = props.nonNullValueAsFile(PATH_LOGS.getKey());

    if (rollingPolicy.startsWith("time:")) {
      return new TimeRollingPolicy(ctx, filenamePrefix, logsDir, maxFiles, StringUtils.substringAfter(rollingPolicy, "time:"));

    } else if (rollingPolicy.startsWith("size:")) {
      return new SizeRollingPolicy(ctx, filenamePrefix, logsDir, maxFiles, StringUtils.substringAfter(rollingPolicy, "size:"));

    } else if ("none".equals(rollingPolicy)) {
      return new NoRollingPolicy(ctx, filenamePrefix, logsDir, maxFiles);

    } else {
      throw new MessageException(format("Unsupported value for property %s: %s", LOG_ROLLING_POLICY.getKey(), rollingPolicy));
    }
  }

  public abstract static class RollingPolicy {
    protected final Context context;
    final String filenamePrefix;
    final File logsDir;
    final int maxFiles;

    RollingPolicy(Context context, String filenamePrefix, File logsDir, int maxFiles) {
      this.context = context;
      this.filenamePrefix = filenamePrefix;
      this.logsDir = logsDir;
      this.maxFiles = maxFiles;
    }

    public abstract FileAppender<ILoggingEvent> createAppender(String appenderName);
  }

  /**
   * Log files are not rotated, for example when unix command logrotate is in place.
   */
  private static class NoRollingPolicy extends RollingPolicy {
    private NoRollingPolicy(Context context, String filenamePrefix, File logsDir, int maxFiles) {
      super(context, filenamePrefix, logsDir, maxFiles);
    }

    @Override
    public FileAppender<ILoggingEvent> createAppender(String appenderName) {
      FileAppender<ILoggingEvent> appender = new FileAppender<>();
      appender.setContext(context);
      appender.setFile(new File(logsDir, filenamePrefix + ".log").getAbsolutePath());
      appender.setName(appenderName);
      return appender;
    }
  }

  /**
   * Log files are rotated according to time (one file per day, month or year).
   * See <a href="http://logback.qos.ch/manual/appenders.html#TimeBasedRollingPolicy">TimeBasedRollingPolicy</a>
   */
  private static class TimeRollingPolicy extends RollingPolicy {
    private final String datePattern;

    private TimeRollingPolicy(Context context, String filenamePrefix, File logsDir, int maxFiles, String datePattern) {
      super(context, filenamePrefix, logsDir, maxFiles);
      this.datePattern = datePattern;
    }

    @Override
    public FileAppender<ILoggingEvent> createAppender(String appenderName) {
      RollingFileAppender<ILoggingEvent> appender = new RollingFileAppender<>();
      appender.setContext(context);
      appender.setName(appenderName);
      String filePath = new File(logsDir, filenamePrefix + ".log").getAbsolutePath();
      appender.setFile(filePath);

      TimeBasedRollingPolicy<ILoggingEvent> rollingPolicy = new TimeBasedRollingPolicy<>();
      rollingPolicy.setContext(context);
      rollingPolicy.setFileNamePattern(StringUtils.replace(filePath, filenamePrefix + ".log", filenamePrefix + ".%d{" + datePattern + "}.log"));
      rollingPolicy.setMaxHistory(maxFiles);
      rollingPolicy.setParent(appender);
      rollingPolicy.start();
      appender.setRollingPolicy(rollingPolicy);

      return appender;
    }
  }

  /**
   * Log files are rotated according to their size.
   * See <a href="http://logback.qos.ch/manual/appenders.html#FixedWindowRollingPolicy">FixedWindowRollingPolicy</a>
   */
  private static class SizeRollingPolicy extends RollingPolicy {
    private final String size;

    private SizeRollingPolicy(Context context, String filenamePrefix, File logsDir, int maxFiles, String parameter) {
      super(context, filenamePrefix, logsDir, maxFiles);
      this.size = parameter;
    }

    @Override
    public FileAppender<ILoggingEvent> createAppender(String appenderName) {
      RollingFileAppender<ILoggingEvent> appender = new RollingFileAppender<>();
      appender.setContext(context);
      appender.setName(appenderName);
      String filePath = new File(logsDir, filenamePrefix + ".log").getAbsolutePath();
      appender.setFile(filePath);

      SizeBasedTriggeringPolicy<ILoggingEvent> trigger = new SizeBasedTriggeringPolicy<>();
      trigger.setMaxFileSize(FileSize.valueOf(size));
      trigger.setContext(context);
      trigger.start();
      appender.setTriggeringPolicy(trigger);

      FixedWindowRollingPolicy rollingPolicy = new FixedWindowRollingPolicy();
      rollingPolicy.setContext(context);
      rollingPolicy.setFileNamePattern(StringUtils.replace(filePath, filenamePrefix + ".log", filenamePrefix + ".%i.log"));
      rollingPolicy.setMinIndex(1);
      rollingPolicy.setMaxIndex(maxFiles);
      rollingPolicy.setParent(appender);
      rollingPolicy.start();
      appender.setRollingPolicy(rollingPolicy);

      return appender;
    }
  }

}<|MERGE_RESOLUTION|>--- conflicted
+++ resolved
@@ -238,24 +238,9 @@
   }
 
   public Encoder<ILoggingEvent> createEncoder(Props props, RootLoggerConfig config, LoggerContext context) {
-<<<<<<< HEAD
-    if (System.getenv().containsKey("DD_HOST")) {
-      MDC.put("host", System.getenv("DD_HOST"));
-    }
-    if (props.valueAsBoolean(LOG_JSON_OUTPUT.getKey(), Boolean.parseBoolean(LOG_JSON_OUTPUT.getDefaultValue()))) {
-      LayoutWrappingEncoder encoder = new LayoutWrappingEncoder<>();
-      encoder.setLayout(new LogbackJsonLayout(config.getProcessId().getKey(), config.getNodeNameField()));
-      encoder.setContext(context);
-      encoder.start();
-      return encoder;
-    }
-    PatternLayoutEncoder encoder = new PatternLayoutEncoder();
-    encoder.setContext(context);
-    encoder.setPattern(props.value(WEBLOG_PATTERN, buildLogPattern(config)));
-=======
     return props.valueAsBoolean(LOG_JSON_OUTPUT.getKey(), Boolean.parseBoolean(LOG_JSON_OUTPUT.getDefaultValue()))
       ? createJsonEncoder(context, config)
-      : createPatternLayoutEncoder(context, buildLogPattern(config));
+      : createPatternLayoutEncoder(context, props.value(WEBLOG_PATTERN, buildLogPattern(config)));
   }
 
   public Encoder<ILoggingEvent> createJsonEncoder(LoggerContext context, RootLoggerConfig config) {
@@ -270,7 +255,6 @@
     PatternLayoutEncoder encoder = new PatternLayoutEncoder();
     encoder.setContext(context);
     encoder.setPattern(pattern);
->>>>>>> 9e1fded1
     encoder.start();
     return encoder;
   }
