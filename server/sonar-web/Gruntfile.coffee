--- conflicted
+++ resolved
@@ -302,13 +302,11 @@
           '<%= grunt.option("assetsDir") || pkg.assets %>js/templates/nav.js': [
             '<%= pkg.sources %>hbs/nav/**/*.hbs'
           ]
-<<<<<<< HEAD
           '<%= grunt.option("assetsDir") || pkg.assets %>js/templates/widgets.js': [
             '<%= pkg.sources %>hbs/widgets/**/*.hbs'
-=======
+          ]
           '<%= grunt.option("assetsDir") || pkg.assets %>js/templates/workspace.js': [
             '<%= pkg.sources %>hbs/workspace/**/*.hbs'
->>>>>>> 4cbfea96
           ]
 
 
