--- conflicted
+++ resolved
@@ -54,9 +54,7 @@
   tags?: string;
   template_key?: string;
   types?: string;
-<<<<<<< HEAD
   organization?: string | null;
-=======
 }
 
 export enum RulesFacetName {
@@ -73,5 +71,4 @@
   Tags = 'tags',
   Template = 'template',
   Types = 'types',
->>>>>>> 9e1fded1
 }