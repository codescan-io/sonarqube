/*
 * SonarQube
 * Copyright (C) 2009-2024 SonarSource SA
 * mailto:info AT sonarsource DOT com
 *
 * This program is free software; you can redistribute it and/or
 * modify it under the terms of the GNU Lesser General Public
 * License as published by the Free Software Foundation; either
 * version 3 of the License, or (at your option) any later version.
 *
 * This program is distributed in the hope that it will be useful,
 * but WITHOUT ANY WARRANTY; without even the implied warranty of
 * MERCHANTABILITY or FITNESS FOR A PARTICULAR PURPOSE.  See the GNU
 * Lesser General Public License for more details.
 *
 * You should have received a copy of the GNU Lesser General Public License
 * along with this program; if not, write to the Free Software Foundation,
 * Inc., 51 Franklin Street, Fifth Floor, Boston, MA  02110-1301, USA.
 */

import { ComponentBase, ComponentQualifier } from '~sonar-aligned/types/component';
import { RuleDescriptionSection } from '../apps/coding-rules/rule';
import { DocTitleKey } from '../helpers/doc-links';
import {
  CleanCodeAttribute,
  CleanCodeAttributeCategory,
  SoftwareImpact,
} from './clean-code-taxonomy';
import { MessageFormatting, RawIssue } from './issues';
import { NewCodeDefinitionType } from './new-code-definition';
import { UserActive, UserBase } from './users';

export type Dict<T> = { [key: string]: T };
export type Omit<T, K extends keyof T> = Pick<T, Exclude<keyof T, K>>;

export interface A11ySkipLink {
  key: string;
  label: string;
  weight?: number;
}

export interface AlmApplication extends IdentityProvider {
  installationUrl: string;
}

export interface AlmRepository {
  installationKey: string;
  label: string;
  linkedProjectKey?: string;
  linkedProjectName?: string;
  private?: boolean;
}

export interface AlmUnboundApplication {
  installationId: string;
  key: string;
  name: string;
}

export namespace Chart {
  export interface Point {
    x: Date;
    y: number | string | undefined;
  }

  export interface Serie {
    data: Point[];
    name: string;
    translatedName: string;
    type: string;
  }
}

export interface Component extends ComponentBase {
  branch?: string;
  canBrowseAllChildProjects?: boolean;
  configuration?: ComponentConfiguration;
  extensions?: Extension[];
<<<<<<< HEAD
  isFavorite?: boolean;
  leakPeriodDate?: string;
  id: string;
  name: string;
  needIssueSync?: boolean;
  path?: string;
  refKey?: string;
  qualityProfiles?: ComponentQualityProfile[];
  qualityGate?: { isDefault?: boolean; key: string; name: string };
  tags?: string[];
  version?: string;
  visibility?: Visibility;
  organization: string;
=======
  needIssueSync?: boolean;
>>>>>>> 9e1fded1
}

export interface NavigationComponent
  extends Omit<Component, 'alm' | 'qualifier' | 'leakPeriodDate' | 'path' | 'tags'> {}

interface ComponentConfiguration {
  canApplyPermissionTemplate?: boolean;
  canBrowseProject?: boolean;
  canUpdateProjectVisibilityToPrivate?: boolean;
  extensions?: Extension[];
  showBackgroundTasks?: boolean;
  showHistory?: boolean;
  showLinks?: boolean;
  showPermissions?: boolean;
  showQualityGates?: boolean;
  showQualityProfiles?: boolean;
  showSettings?: boolean;
  showUpdateKey?: boolean;
}

export interface ComponentMeasureIntern {
  analysisDate?: string;
  branch?: string;
  canBrowseAllChildProjects?: boolean;
  description?: string;
  isFavorite?: boolean;
  isRecentlyBrowsed?: boolean;
  key: string;
  match?: string;
  name: string;
  path?: string;
  project?: string;
  qualifier: string;
  refKey?: string;
}

export interface ComponentMeasure extends ComponentMeasureIntern {
  measures?: Measure[];
}

export interface ComponentMeasureEnhanced extends ComponentMeasureIntern {
  leak?: string;
  measures: MeasureEnhanced[];
  value?: string;
}

export interface Condition {
  error: string;
  id: string;
  isCaycCondition?: boolean;
  metric: string;
  op?: string;
}

export interface CustomMeasure {
  createdAt?: string;
  description?: string;
  id: string;
  metric: {
    domain?: string;
    key: string;
    name: string;
    type: string;
  };
  pending?: boolean;
  projectKey: string;
  updatedAt?: string;
  user: UserBase;
  value: string;
}

export interface Duplication {
  blocks: DuplicationBlock[];
}

export interface DuplicationBlock {
  _ref?: string;
  from: number;
  size: number;
}

export interface DuplicatedFile {
  key: string;
  name: string;
  project: string;
  projectName: string;
}

export type ExpandDirection = 'up' | 'down';

export interface Extension {
  key: string;
  name: string;
}

export interface FacetValue<T = string> {
  count: number;
  val: T;
}

export enum FlowType {
  DATA = 'DATA',
  EXECUTION = 'EXECUTION',
}

export interface Flow {
  description?: string;
  locations: FlowLocation[];
  type: FlowType;
}

export interface FlowLocation {
  component: string;
  componentName?: string;
  index?: number;
  msg?: string;
  msgFormattings?: MessageFormatting[];
  textRange: TextRange;
}

export interface Group {
  default?: boolean;
  description?: string;
  id: string;
  managed: boolean;
  name: string;
}

export interface GroupMembership {
  groupId: string;
  id: string;
  userId: string;
}

export enum HealthTypes {
  RED = 'RED',
  YELLOW = 'YELLOW',
  GREEN = 'GREEN',
}

export interface IdentityProvider {
  backgroundColor: string;
  helpMessage?: string;
  iconPath: string;
  key: string;
  manage?: boolean;
  name: string;
}

export interface Issue extends Omit<RawIssue, 'flows' | 'comments'> {
  assigneeActive?: boolean;
  assigneeAvatar?: string;
  assigneeLogin?: string;
  assigneeName?: string;
  branch?: string;
  comments?: IssueComment[];
  componentEnabled?: boolean;
  componentLongName: string;
  componentQualifier: string;
  componentUuid: string;
  effort?: string;
  externalRuleEngine?: string;
  flows: FlowLocation[][];
  flowsWithType: Flow[];
  fromExternalRule?: boolean;
  message: string;
<<<<<<< HEAD
  messageFormattings?: MessageFormatting[];
  organization: string;
  project: string;
  projectName: string;
  projectKey: string;
  projectOrganization: string;
=======
  projectKey: string;
  projectName: string;
>>>>>>> 9e1fded1
  pullRequest?: string;
  ruleName: string;
  secondaryLocations: FlowLocation[];
}

export interface IssueChangelog {
  avatar?: string;
  creationDate: string;
  diffs: IssueChangelogDiff[];
  externalUser?: string;
  isUserActive: boolean;
  user: string;
  userName: string;
  webhookSource?: string;
}

export interface IssueChangelogDiff {
  key: string;
  newValue?: string;
  oldValue?: string;
}

export interface IssueComment {
  author?: string;
  authorActive?: boolean;
  authorAvatar?: string;
  authorLogin?: string;
  authorName?: string;
  createdAt: string;
  htmlText: string;
  key: string;
  markdown: string;
  updatable: boolean;
}

export interface IssuesByLine {
  [key: number]: Issue[];
}

export type IssueType = 'BUG' | 'VULNERABILITY' | 'CODE_SMELL' | 'SECURITY_HOTSPOT';

export interface Language {
  key: string;
  name: string;
}

export type Languages = Dict<Language>;

export interface LinearIssueLocation {
  from: number;
  index?: number;
  line: number;
  startLine?: number;
  text?: string;
  textFormatting?: MessageFormatting[];
  to: number;
}

export interface LineMap {
  [line: number]: SourceLine;
}

export interface LinePopup {
  index?: number;
  line: number;
  name: string;
  open?: boolean;
}

export interface Measure extends MeasureIntern {
  metric: string;
}

export interface MeasureEnhanced extends MeasureIntern {
  leak?: string;
  metric: Metric;
}

export interface MeasureIntern {
  bestValue?: boolean;
  period?: PeriodMeasure;
  value?: string;
}

export interface Metric {
  bestValue?: string;
  custom?: boolean;
  decimalScale?: number;
  description?: string;
  direction?: number;
  domain?: string;
  hidden?: boolean;
  higherValuesAreBetter?: boolean;
  id?: string;
  key: string;
  name: string;
  qualitative?: boolean;
  type: string;
  worstValue?: string;
}

export interface MyProject {
  description?: string;
  key: string;
  lastAnalysisDate?: string;
  links: Array<{
    href: string;
    name: string;
    type: string;
  }>;
  name: string;
  qualityGate?: string;
}

export interface Paging {
  pageIndex: number;
  pageSize: number;
  total: number;
}

export interface Period {
  date: string;
  index?: number;
  mode: PeriodMode | NewCodeDefinitionType;
  modeParam?: string;
  parameter?: string;
}

export interface PeriodMeasure {
  bestValue?: boolean;
  index: number;
  value: string;
}

/*
 * These are old baseline setting types, necessary for
 * backward compatibility.
 */
export type PeriodMode =
  | 'days'
  | 'date'
  | 'version'
  | 'previous_analysis'
  | 'previous_version'
  | 'manual_baseline';

export interface Permission {
  description: string;
  key: string;
  name: string;
}

export interface PermissionDefinition {
  description: string;
  key: string;
  name: string;
}

export type PermissionDefinitions = Array<PermissionDefinition | PermissionDefinitionGroup>;

export interface PermissionDefinitionGroup {
  category: string;
  permissions: PermissionDefinition[];
}

export interface PermissionGroup {
  description?: string;
  id?: string;
  managed?: boolean;
  name: string;
  permissions: string[];
}

export interface PermissionUser extends UserActive {
  managed?: boolean;
  permissions: string[];
}

export interface PermissionTemplateGroup {
  groupsCount: number;
  key: string;
  usersCount: number;
  withProjectCreator?: boolean;
}

export interface PermissionTemplate {
  createdAt: string;
  defaultFor: string[];
  description?: string;
  id: string;
  name: string;
  permissions: Array<PermissionTemplateGroup>;
  projectKeyPattern?: string;
  updatedAt?: string;
}

export interface ProfileInheritanceDetails {
  activeRuleCount: number;
  inactiveRuleCount: number;
  isBuiltIn: boolean;
  key: string;
  name: string;
  overridingRuleCount?: number;
}

export interface ProjectLink {
  id: string;
  name?: string;
  type: string;
  url: string;
}

export enum CaycStatus {
  Compliant = 'compliant',
  NonCompliant = 'non-compliant',
  OverCompliant = 'over-compliant',
}

<<<<<<< HEAD
export interface QualityGate {
=======
export interface QualityGatePreview {
  isDefault?: boolean;
  name: string;
}

export interface QualityGate extends QualityGatePreview {
>>>>>>> 9e1fded1
  actions?: {
    associateProjects?: boolean;
    copy?: boolean;
    delegate?: boolean;
    delete?: boolean;
    manageConditions?: boolean;
    rename?: boolean;
    setAsDefault?: boolean;
  };
  caycStatus?: CaycStatus;
  conditions?: Condition[];
  isBuiltIn?: boolean;
<<<<<<< HEAD
  caycStatus?: CaycStatus;
  isDefault?: boolean;
  name: string;
=======
>>>>>>> 9e1fded1
}

export interface Rule {
  cleanCodeAttribute?: CleanCodeAttribute;
  cleanCodeAttributeCategory?: CleanCodeAttributeCategory;
  impacts: SoftwareImpact[];
  isTemplate?: boolean;
  key: string;
  lang?: string;
  langName?: string;
  name: string;
  params?: RuleParameter[];
  severity: string;
  status: string;
  sysTags?: string[];
  tags?: string[];
  type: RuleType;
}

export interface RestRule {
  cleanCodeAttribute?: CleanCodeAttribute;
  cleanCodeAttributeCategory?: CleanCodeAttributeCategory;
  impacts: SoftwareImpact[];
  key: string;
  language?: string;
  languageName?: string;
  name: string;
  parameters?: RestRuleParameter[];
  severity: string;
  status: string;
  systemTags?: string[];
  tags?: string[];
  template?: boolean;
  type: RuleType;
}

export interface RuleActivation {
  createdAt: string;
  inherit: RuleInheritance;
  params: { key: string; value: string }[];
  prioritizedRule: boolean;
  qProfile: string;
  severity: string;
  organization: string;
}

export interface RulesUpdateRequest {
  key: string;
  markdownDescription?: string;
  markdown_note?: string;
  name?: string;
  params?: string;
  remediation_fn_base_effort?: string;
  remediation_fn_type?: string;
  remediation_fy_gap_multiplier?: string;
  status?: string;
  tags?: string;
  organization: string;
}

export interface RuleDetails extends Rule {
  createdAt: string;
  defaultRemFnBaseEffort?: string;
  defaultRemFnType?: string;
  descriptionSections?: RuleDescriptionSection[];
  educationPrinciples?: string[];
  gapDescription?: string;
  htmlDesc?: string;
  htmlNote?: string;
  internalKey?: string;
  isExternal?: boolean;
  mdDesc?: string;
  mdNote?: string;
  remFnBaseEffort?: string;
  remFnGapMultiplier?: string;
  remFnOverloaded?: boolean;
  remFnType?: string;
  repo: string;
  scope?: RuleScope;
  templateKey?: string;
  organization: string;
}

export interface RestRuleDetails extends RestRule {
  createdAt: string;
  descriptionSections?: RuleDescriptionSection[];
  educationPrinciples?: string[];
  external?: boolean;
  gapDescription?: string;
  htmlDesc?: string;
  htmlNote?: string;
  internalKey?: string;
  markdownDescription?: string;
  markdownNote?: string;
  remFnBaseEffort?: string;
  remFnGapMultiplier?: string;
  remFnType?: string;
  repositoryKey: string;
  scope?: RuleScope;
  templateKey?: string;
}

export type RuleInheritance = 'NONE' | 'INHERITED' | 'OVERRIDES';

export interface RestRuleParameter {
  defaultValue?: string;
  htmlDescription?: string;
  key: string;
  type: string;
}

export interface RuleParameter {
  defaultValue?: string;
  htmlDesc?: string;
  key: string;
  type: string;
}

export type RuleScope = 'MAIN' | 'TEST' | 'ALL';

export type RuleType = 'BUG' | 'VULNERABILITY' | 'CODE_SMELL' | 'SECURITY_HOTSPOT' | 'UNKNOWN';

export interface Snippet {
  end: number;
  index: number;
  start: number;
  toDelete?: boolean;
}

export interface SnippetGroup extends SnippetsByComponent {
  locations: FlowLocation[];
}

export interface SnippetsByComponent {
  component: SourceViewerFile;
  sources: { [line: number]: SourceLine };
}

export interface SourceLine {
  code?: string;
  conditions?: number;
  coverageBlock?: number;
  coverageStatus?: SourceLineCoverageStatus;
  coveredConditions?: number;
  duplicated?: boolean;
  isNew?: boolean;
  line: number;
  lineHits?: number;
  newCodeBlock?: number;
  scmAuthor?: string;
  scmDate?: string;
  scmRevision?: string;
}

export type SourceLineCoverageStatus = 'uncovered' | 'partially-covered' | 'covered';

export interface SourceViewerFile {
  canMarkAsFavorite?: boolean;
  fav?: boolean;
  key: string;
  leakPeriodDate?: string;
  longName?: string;
  measures: {
    coverage?: string;
    duplicationDensity?: string;
    issues?: string;
    lines?: string;
    tests?: string;
  };
  name?: string;
  path: string;
  project: string;
  projectName: string;
  q: ComponentQualifier;
  uuid: string;
}

export type StandardSecurityCategories = Dict<{ description?: string; title: string }>;

export interface SubscriptionPlan {
  maxNcloc: number;
  price: number;
}

export interface SuggestionLink {
  link: DocTitleKey;
  text: string;
}

export interface SysInfoAppNode extends SysInfoBase {
  'Compute Engine Logging': SysInfoLogging;
  Name: string;
  'Web Logging': SysInfoLogging;
}

export interface SysInfoBase extends SysInfoValueObject {
  Health: HealthTypes;
  'Health Causes': string[];
  Plugins?: Dict<string>;
  System: {
    Version: string;
  };
}

export enum Provider {
  Github = 'github',
  Gitlab = 'gitlab',
  Scim = 'SCIM',
}

export interface SysInfoCluster extends SysInfoBase {
  'Application Nodes': SysInfoAppNode[];
  'Search Nodes': SysInfoSearchNode[];
  Settings: Dict<string>;
  Statistics?: {
    ncloc: number;
  };
  System: {
    'External Users and Groups Provisioning'?: Provider;
    'High Availability': true;
    'Server ID': string;
    Version: string;
  };
}

export interface SysInfoLogging extends Dict<string> {
  'Logs Level': string;
}

export interface SysInfoSearchNode extends SysInfoValueObject {
  Name: string;
}

export interface SysInfoSection extends Dict<SysInfoValueObject> {}

export interface SysInfoStandalone extends SysInfoBase {
  'Compute Engine Logging': SysInfoLogging;
  Settings: Dict<string>;
  Statistics?: {
    ncloc: number;
  } & Dict<string | number>;
  System: {
    'High Availability': false;
    'Server ID': string;
    Version: string;
  };
  'Web Logging': SysInfoLogging;
}

export type SysInfoValue =
  | boolean
  | string
  | number
  | undefined
  | HealthTypes
  | SysInfoValueObject
  | SysInfoValueArray;

export interface SysInfoValueArray extends Array<SysInfoValue> {}

export interface SysInfoValueObject extends Dict<SysInfoValue> {}

export type SysStatus =
  | 'STARTING'
  | 'UP'
  | 'DOWN'
  | 'RESTARTING'
  | 'DB_MIGRATION_NEEDED'
  | 'DB_MIGRATION_RUNNING';

export interface TestCase {
  coveredLines: number;
  durationInMs: number;
  fileId: string;
  fileKey: string;
  fileName: string;
  id: string;
  message?: string;
  name: string;
  stacktrace?: string;
  status: string;
}

export interface TextRange {
  endLine: number;
  endOffset: number;
  startLine: number;
  startOffset: number;
}

export interface UserSelected extends UserActive {
  selected: boolean;
}

export interface UserGroupMember {
  login: string;
  managed: boolean;
  name: string;
  selected: boolean;
}

export namespace WebApi {
  export interface Action {
    changelog: Changelog[];
    deprecatedSince?: string;
    description: string;
    hasResponseExample: boolean;
    internal: boolean;
    key: string;
    params?: Param[];
    post: boolean;
    since?: string;
  }

  export interface Changelog {
    description: string;
    version: string;
  }

  export interface Domain {
    actions: Action[];
    deprecatedSince?: string;
    description: string;
    internal?: boolean;
    path: string;
    since?: string;
  }

  export interface Example {
    example: string;
    format: string;
  }

  export interface Param {
    defaultValue?: string;
    deprecatedKey?: string;
    deprecatedKeySince?: string;
    deprecatedSince?: string;
    description: string;
    exampleValue?: string;
    internal: boolean;
    key: string;
    maxValuesAllowed?: number;
    maximumLength?: number;
    maximumValue?: number;
    minimumLength?: number;
    minimumValue?: number;
    possibleValues?: string[];
    required: boolean;
    since?: string;
  }
}

export interface CodeScanNotification {
  message: string;
  type: 'error' | 'warning' | 'success' | 'info';
}

export interface OrganizationActions {
  admin?: boolean;
  delete?: boolean;
  provision?: boolean;
  executeAnalysis?: boolean;
}

export interface Organization extends OrganizationBase {
  actions?: OrganizationActions;
  adminPages?: Extension[];
  canUpdateProjectsVisibilityToPrivate?: boolean;
  isDefault?: boolean;
  pages?: Extension[];
  projectVisibility?: Visibility;
  notifications?: CodeScanNotification[];
}

export interface OrganizationBase {
  kee: string;
  name: string;
  avatar?: string;
  description?: string;
  url?: string;
}

export interface OrganizationMember extends UserActive {
  groupCount?: number;
}

export interface Notification {
  type: string
  message: string
}<|MERGE_RESOLUTION|>--- conflicted
+++ resolved
@@ -76,23 +76,7 @@
   canBrowseAllChildProjects?: boolean;
   configuration?: ComponentConfiguration;
   extensions?: Extension[];
-<<<<<<< HEAD
-  isFavorite?: boolean;
-  leakPeriodDate?: string;
-  id: string;
-  name: string;
   needIssueSync?: boolean;
-  path?: string;
-  refKey?: string;
-  qualityProfiles?: ComponentQualityProfile[];
-  qualityGate?: { isDefault?: boolean; key: string; name: string };
-  tags?: string[];
-  version?: string;
-  visibility?: Visibility;
-  organization: string;
-=======
-  needIssueSync?: boolean;
->>>>>>> 9e1fded1
 }
 
 export interface NavigationComponent
@@ -259,17 +243,9 @@
   flowsWithType: Flow[];
   fromExternalRule?: boolean;
   message: string;
-<<<<<<< HEAD
-  messageFormattings?: MessageFormatting[];
-  organization: string;
-  project: string;
-  projectName: string;
-  projectKey: string;
-  projectOrganization: string;
-=======
   projectKey: string;
   projectName: string;
->>>>>>> 9e1fded1
+  projectOrganization: string;
   pullRequest?: string;
   ruleName: string;
   secondaryLocations: FlowLocation[];
@@ -488,16 +464,12 @@
   OverCompliant = 'over-compliant',
 }
 
-<<<<<<< HEAD
-export interface QualityGate {
-=======
 export interface QualityGatePreview {
   isDefault?: boolean;
   name: string;
 }
 
 export interface QualityGate extends QualityGatePreview {
->>>>>>> 9e1fded1
   actions?: {
     associateProjects?: boolean;
     copy?: boolean;
@@ -510,12 +482,6 @@
   caycStatus?: CaycStatus;
   conditions?: Condition[];
   isBuiltIn?: boolean;
-<<<<<<< HEAD
-  caycStatus?: CaycStatus;
-  isDefault?: boolean;
-  name: string;
-=======
->>>>>>> 9e1fded1
 }
 
 export interface Rule {
