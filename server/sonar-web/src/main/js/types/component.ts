/*
 * SonarQube
 * Copyright (C) 2009-2024 SonarSource SA
 * mailto:info AT sonarsource DOT com
 *
 * This program is free software; you can redistribute it and/or
 * modify it under the terms of the GNU Lesser General Public
 * License as published by the Free Software Foundation; either
 * version 3 of the License, or (at your option) any later version.
 *
 * This program is distributed in the hope that it will be useful,
 * but WITHOUT ANY WARRANTY; without even the implied warranty of
 * MERCHANTABILITY or FITNESS FOR A PARTICULAR PURPOSE.  See the GNU
 * Lesser General Public License for more details.
 *
 * You should have received a copy of the GNU Lesser General Public License
 * along with this program; if not, write to the Free Software Foundation,
 * Inc., 51 Franklin Street, Fifth Floor, Boston, MA  02110-1301, USA.
 */
<<<<<<< HEAD
import { ProjectAlmBindingResponse } from './alm-settings';
import { BranchLike } from './branch-like';
import { Component, LightComponent, Organization } from './types';

export enum Visibility {
  Public = 'public',
  Private = 'private',
}

export enum ComponentQualifier {
  Application = 'APP',
  Directory = 'DIR',
  Developper = 'DEV',
  File = 'FIL',
  Portfolio = 'VW',
  Project = 'TRK',
  SubPortfolio = 'SVW',
  TestFile = 'UTS',
}
=======
import { isPortfolioLike } from '~sonar-aligned/helpers/component';
import { ComponentQualifier, LightComponent, Visibility } from '~sonar-aligned/types/component';
import { Task } from './tasks';
import { Component } from './types';
>>>>>>> 9e1fded1

export enum ProjectKeyValidationResult {
  Valid = 'valid',
  Empty = 'empty',
  TooLong = 'too_long',
  InvalidChar = 'invalid_char',
  OnlyDigits = 'only_digits',
}

export interface TreeComponent extends LightComponent {
  id?: string;
  path?: string;
  refId?: string;
  refKey?: string;
  tags?: string[];
  visibility: Visibility;
}

export interface TreeComponentWithPath extends TreeComponent {
  path: string;
}

export function isApplication(
  componentQualifier?: string | ComponentQualifier,
): componentQualifier is ComponentQualifier.Application {
  return componentQualifier === ComponentQualifier.Application;
}

export function isProject(
  componentQualifier?: string | ComponentQualifier,
): componentQualifier is ComponentQualifier.Project {
  return componentQualifier === ComponentQualifier.Project;
}

export function isFile(
  componentQualifier?: string | ComponentQualifier,
): componentQualifier is ComponentQualifier.File {
  return [ComponentQualifier.File, ComponentQualifier.TestFile].includes(
    componentQualifier as ComponentQualifier,
  );
}

export function isView(
  componentQualifier?: string | ComponentQualifier,
): componentQualifier is
  | ComponentQualifier.Application
  | ComponentQualifier.Portfolio
  | ComponentQualifier.SubPortfolio {
  return isPortfolioLike(componentQualifier) || isApplication(componentQualifier);
}

export interface ComponentContextShape {
  component?: Component;
  currentTask?: Task;
  fetchComponent: () => Promise<void>;
  isInProgress?: boolean;
  isPending?: boolean;
  onComponentChange: (changes: Partial<Component>) => void;
<<<<<<< HEAD
  projectBinding?: ProjectAlmBindingResponse;
  organization?: Organization;
  comparisonBranchesEnabled?: boolean;
=======
>>>>>>> 9e1fded1
}<|MERGE_RESOLUTION|>--- conflicted
+++ resolved
@@ -17,32 +17,10 @@
  * along with this program; if not, write to the Free Software Foundation,
  * Inc., 51 Franklin Street, Fifth Floor, Boston, MA  02110-1301, USA.
  */
-<<<<<<< HEAD
-import { ProjectAlmBindingResponse } from './alm-settings';
-import { BranchLike } from './branch-like';
-import { Component, LightComponent, Organization } from './types';
-
-export enum Visibility {
-  Public = 'public',
-  Private = 'private',
-}
-
-export enum ComponentQualifier {
-  Application = 'APP',
-  Directory = 'DIR',
-  Developper = 'DEV',
-  File = 'FIL',
-  Portfolio = 'VW',
-  Project = 'TRK',
-  SubPortfolio = 'SVW',
-  TestFile = 'UTS',
-}
-=======
 import { isPortfolioLike } from '~sonar-aligned/helpers/component';
 import { ComponentQualifier, LightComponent, Visibility } from '~sonar-aligned/types/component';
 import { Task } from './tasks';
-import { Component } from './types';
->>>>>>> 9e1fded1
+import { Component, Organization } from './types';
 
 export enum ProjectKeyValidationResult {
   Valid = 'valid',
@@ -101,10 +79,6 @@
   isInProgress?: boolean;
   isPending?: boolean;
   onComponentChange: (changes: Partial<Component>) => void;
-<<<<<<< HEAD
-  projectBinding?: ProjectAlmBindingResponse;
   organization?: Organization;
   comparisonBranchesEnabled?: boolean;
-=======
->>>>>>> 9e1fded1
 }