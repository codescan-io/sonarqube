/*
 * SonarQube
 * Copyright (C) 2009-2024 SonarSource SA
 * mailto:info AT sonarsource DOT com
 *
 * This program is free software; you can redistribute it and/or
 * modify it under the terms of the GNU Lesser General Public
 * License as published by the Free Software Foundation; either
 * version 3 of the License, or (at your option) any later version.
 *
 * This program is distributed in the hope that it will be useful,
 * but WITHOUT ANY WARRANTY; without even the implied warranty of
 * MERCHANTABILITY or FITNESS FOR A PARTICULAR PURPOSE.  See the GNU
 * Lesser General Public License for more details.
 *
 * You should have received a copy of the GNU Lesser General Public License
 * along with this program; if not, write to the Free Software Foundation,
 * Inc., 51 Franklin Street, Fifth Floor, Boston, MA  02110-1301, USA.
 */

/* NOTE: esbuild will transpile the _syntax_ down to what the TARGET_BROWSERS (in config/utils) */
/* understand. It will _not_, however, polyfill missing API methods, such as                    */
/* String.prototype.replaceAll. This is why we also import core-js.                             */
import 'core-js/stable';
/*                                                                                              */
import axios from 'axios';
import { addGlobalErrorMessage } from 'design-system';
import 'react-day-picker/dist/style.css';
import { getAvailableFeatures } from '../api/features';
import { getGlobalNavigation } from '../api/navigation';
import { getCurrentUser } from '../api/users';
import { installExtensionsHandler, installWebAnalyticsHandler } from '../helpers/extensionsHandler';
import { loadL10nBundle } from '../helpers/l10nBundle';
import { axiosToCatch, parseErrorResponse } from '../helpers/request';
import { getBaseUrl, getSystemStatus, initAppVariables } from '../helpers/system';
import './styles/sonar.ts';
import { getUserOrganizations } from "../api/organizations";

installWebAnalyticsHandler();
installExtensionsHandler();
initAppVariables();
initApplication();

async function initApplication() {
<<<<<<< HEAD
  const [userOrganizations] = await Promise.all([
    isMainApp() ? getUserOrganizations() : undefined
  ]).catch((error) => {
    // eslint-disable-next-line no-console
    console.error('Application failed to start', error);
    throw error;
  });
=======
  axiosToCatch.interceptors.response.use((response) => response.data);
  axiosToCatch.defaults.baseURL = getBaseUrl();
  axiosToCatch.defaults.headers.patch['Content-Type'] = 'application/merge-patch+json';
  axios.defaults.headers.patch['Content-Type'] = 'application/merge-patch+json';
  axios.defaults.baseURL = getBaseUrl();

  axios.interceptors.response.use(
    (response) => response.data,
    (error) => {
      const { response } = error;
      addGlobalErrorMessage(parseErrorResponse(response));

      return Promise.reject(response);
    },
  );
>>>>>>> 9e1fded1

  const [l10nBundle, currentUser, appState, availableFeatures] = await Promise.all([
    loadL10nBundle(),
    isMainApp() ? getCurrentUser() : undefined,
    isMainApp() ? getGlobalNavigation() : undefined,
    isMainApp() ? getAvailableFeatures() : undefined,
  ]).catch((error) => {
    // eslint-disable-next-line no-console
    console.error('Application failed to start', error);
    throw error;
  });

  const startReactApp = await import('./utils/startReactApp').then((i) => i.default);
<<<<<<< HEAD
  startReactApp(l10nBundle.locale, userOrganizations, currentUser, appState, availableFeatures);
=======
  startReactApp(l10nBundle, currentUser, appState, availableFeatures);
>>>>>>> 9e1fded1
}

function isMainApp() {
  const { pathname } = window.location;

  return (
    getSystemStatus() === 'UP' &&
    !pathname.startsWith(`${getBaseUrl()}/sessions`) &&
    !pathname.startsWith(`${getBaseUrl()}/maintenance`) &&
    !pathname.startsWith(`${getBaseUrl()}/setup`) &&
    !pathname.startsWith(`${getBaseUrl()}/formatting/help`)
  );
}<|MERGE_RESOLUTION|>--- conflicted
+++ resolved
@@ -42,15 +42,6 @@
 initApplication();
 
 async function initApplication() {
-<<<<<<< HEAD
-  const [userOrganizations] = await Promise.all([
-    isMainApp() ? getUserOrganizations() : undefined
-  ]).catch((error) => {
-    // eslint-disable-next-line no-console
-    console.error('Application failed to start', error);
-    throw error;
-  });
-=======
   axiosToCatch.interceptors.response.use((response) => response.data);
   axiosToCatch.defaults.baseURL = getBaseUrl();
   axiosToCatch.defaults.headers.patch['Content-Type'] = 'application/merge-patch+json';
@@ -66,7 +57,14 @@
       return Promise.reject(response);
     },
   );
->>>>>>> 9e1fded1
+
+  const [userOrganizations] = await Promise.all([
+    isMainApp() ? getUserOrganizations() : undefined
+  ]).catch((error) => {
+    // eslint-disable-next-line no-console
+    console.error('Application failed to start', error);
+    throw error;
+  });
 
   const [l10nBundle, currentUser, appState, availableFeatures] = await Promise.all([
     loadL10nBundle(),
@@ -80,11 +78,7 @@
   });
 
   const startReactApp = await import('./utils/startReactApp').then((i) => i.default);
-<<<<<<< HEAD
-  startReactApp(l10nBundle.locale, userOrganizations, currentUser, appState, availableFeatures);
-=======
-  startReactApp(l10nBundle, currentUser, appState, availableFeatures);
->>>>>>> 9e1fded1
+  startReactApp(l10nBundle, userOrganizations, currentUser, appState, availableFeatures);
 }
 
 function isMainApp() {
