--- conflicted
+++ resolved
@@ -35,12 +35,8 @@
 
 function ProjectPageExtension({ params }: ProjectPageExtensionProps & CurrentUserContextInterface) {
   const { extensionKey, pluginKey } = useParams();
-<<<<<<< HEAD
-  const { branchLike, component, organization } = React.useContext(ComponentContext);
-=======
-  const { component } = React.useContext(ComponentContext);
+  const { component, organization } = React.useContext(ComponentContext);
   const { data: branchLike, isLoading } = useCurrentBranchQuery(component);
->>>>>>> 9e1fded1
 
   if (component === undefined || isLoading) {
     return null;
