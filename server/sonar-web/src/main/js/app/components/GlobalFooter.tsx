--- conflicted
+++ resolved
@@ -49,59 +49,6 @@
   const docUrl = useDocUrl();
 
   return (
-<<<<<<< HEAD
-    <div className="page-footer page-container" id="footer">
-      {appState?.productionDatabase === false && (
-        <Alert display="inline" id="evaluation_warning" variant="warning">
-          <p className="big">{translate('footer.production_database_warning')}</p>
-          <p>
-            <InstanceMessage message={translate('footer.production_database_explanation')} />
-          </p>
-        </Alert>
-      )}
-
-      <GlobalFooterBranding />
-
-      <ul className="page-footer-menu">
-        {!hideLoggedInInfo && currentEdition && (
-          <li className="page-footer-menu-item">{currentEdition.name}</li>
-        )}
-        {!hideLoggedInInfo && appState?.version && (
-          <li className="page-footer-menu-item">
-            {translateWithParameters('footer.version_x', appState.version)}
-          </li>
-        )}
-        <li className="page-footer-menu-item">
-          <a
-            href="https://www.gnu.org/licenses/lgpl-3.0.txt"
-            rel="noopener noreferrer"
-            target="_blank"
-          >
-            {translate('footer.license')}
-          </a>
-        </li>
-        <li className="page-footer-menu-item">
-          <a
-            href="https://community.sonarsource.com/c/help/sq"
-            rel="noopener noreferrer"
-            target="_blank"
-          >
-            {translate('footer.community')}
-          </a>
-        </li>
-        <li className="page-footer-menu-item">
-          <DocLink to="https://knowledgebase.autorabit.com/codescan/docs">{translate('footer.documentation')}</DocLink>
-        </li>
-        <li className="page-footer-menu-item">
-          <DocLink to="https://knowledgebase.autorabit.com/codescan/docs">
-            {translate('footer.plugins')}
-          </DocLink>
-        </li>
-        {!hideLoggedInInfo && (
-          <li className="page-footer-menu-item">
-            <Link to="/web_api">{translate('footer.web_api')}</Link>
-          </li>
-=======
     <StyledFooter className="sw-p-6" id="footer">
       <PageContentFontWrapper className="sw-typo-default sw-h-full sw-flex sw-flex-col sw-items-stretch">
         {appState?.productionDatabase === false && (
@@ -118,7 +65,6 @@
               />
             </p>
           </FlagMessage>
->>>>>>> 9e1fded1
         )}
 
         <div className="sw-flex sw-justify-between sw-items-center">
