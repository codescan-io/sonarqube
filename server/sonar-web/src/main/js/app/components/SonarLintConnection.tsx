/*
 * SonarQube
 * Copyright (C) 2009-2024 SonarSource SA
 * mailto:info AT sonarsource DOT com
 *
 * This program is free software; you can redistribute it and/or
 * modify it under the terms of the GNU Lesser General Public
 * License as published by the Free Software Foundation; either
 * version 3 of the License, or (at your option) any later version.
 *
 * This program is distributed in the hope that it will be useful,
 * but WITHOUT ANY WARRANTY; without even the implied warranty of
 * MERCHANTABILITY or FITNESS FOR A PARTICULAR PURPOSE.  See the GNU
 * Lesser General Public License for more details.
 *
 * You should have received a copy of the GNU Lesser General Public License
 * along with this program; if not, write to the Free Software Foundation,
 * Inc., 51 Franklin Street, Fifth Floor, Boston, MA  02110-1301, USA.
 */

import { Button, ButtonVariety, IconCheck, LinkStandalone } from '@sonarsource/echoes-react';
import {
  Card,
  CardSeparator,
  ClipboardButton,
  InputField,
  ListItem,
  Note,
  OrderedList,
  Title,
} from 'design-system';
import * as React from 'react';
import { FormattedMessage } from 'react-intl';
import { useSearchParams } from 'react-router-dom';
import { Image } from '~sonar-aligned/components/common/Image';
import { whenLoggedIn } from '../../components/hoc/whenLoggedIn';
import { translate, translateWithParameters } from '../../helpers/l10n';
<<<<<<< HEAD
import { portIsValid, sendUserToken } from '../../helpers/sonarlint';
import { getScannableProjects } from '../../api/components';
import Select, { BasicSelectOption } from '../../components/controls/Select';
import {
  computeTokenExpirationDate,
  computeTokenExpirationDateByHours,
  getAvailableExpirationOptions,
  getNextTokenName,
} from '../../helpers/tokens';
import { NewUserToken, TokenExpiration } from '../../types/token';
import { LoggedInUser } from '../../types/users';
import './SonarLintConnection.css';
import withAppStateContext from './app-state/withAppStateContext';
import { AppState } from '../../types/appstate';
import { isDeploymentForAmazon} from '../../helpers/urls';
import { TokenType } from '../../types/token';
=======
import { generateSonarLintUserToken, portIsValid, sendUserToken } from '../../helpers/sonarlint';
import { NewUserToken } from '../../types/token';
import { LoggedInUser } from '../../types/users';
>>>>>>> 9e1fded1

enum Status {
  request,
  tokenError,
  tokenCreated,
  tokenSent,
}

interface Props {
  currentUser: LoggedInUser;
  appState: AppState
}

<<<<<<< HEAD
const TOKEN_PREFIX = 'CodeScan';

const getNextAvailableTokenName = async (login: string, tokenNameBase: string) => {
  const tokens = await getTokens(login);

  return getNextTokenName(tokenNameBase, tokens);
};

async function computeExpirationDate(whiteLabel: string) {
  return isDeploymentForAmazon(whiteLabel) ? computeTokenExpirationDateByHours(8) : computeTokenExpirationDate(TokenExpiration.OneYear);
}

export function SonarLintConnection({ appState, currentUser }: Props) {
  const { whiteLabel } = appState;
=======
export function SonarLintConnection({ currentUser }: Readonly<Props>) {
>>>>>>> 9e1fded1
  const [searchParams] = useSearchParams();
  const [status, setStatus] = React.useState(Status.request);
  const [newToken, setNewToken] = React.useState<NewUserToken | undefined>(undefined);

  const port = parseInt(searchParams.get('port') ?? '0', 10);
  const ideName = searchParams.get('ideName') ?? translate('sonarlint-connection.unspecified-ide');

  const { login } = currentUser;

  const [projects, setProjects] = React.useState<BasicSelectOption[]>([]);
  const [selectedProject, setSelectedProject] = React.useState<BasicSelectOption>(undefined);

  React.useEffect(() => {
    const fetchProjects = async () => {
        const { projects: projectArray } = await getScannableProjects();
        const projects = projectArray.map((project) => ({ label: project.name, value: project.key }));

        setProjects(projects);
        setSelectedProject(projects.length === 1 ? projects[0] : undefined);
    };
    fetchProjects();
  },[]);

  const handleProjectChange = (selectedProject: BasicSelectOption) => {
    setSelectedProject(selectedProject);
  };

  const isAllowConnectionDisabled = () => {
    return isDeploymentForAmazon(whiteLabel) && (selectedProject == undefined || selectedProject == null);
  }

  const authorize = React.useCallback(async () => {
<<<<<<< HEAD
    const newTokenName = await getNextAvailableTokenName(login, `${TOKEN_PREFIX}-${ideName}`);
    const expirationDate = await computeExpirationDate(whiteLabel);
    const token = isDeploymentForAmazon(whiteLabel) ? await generateToken({ name: newTokenName, login, expirationDate, projectKey: selectedProject.value, type: TokenType.Project }).catch(
      () => undefined) : await generateToken({ name: newTokenName, login, expirationDate }).catch(
      () => undefined
     );
=======
    const token = await generateSonarLintUserToken({ ideName, login }).catch(() => undefined);
>>>>>>> 9e1fded1

    if (!token) {
      setStatus(Status.tokenError);
      return;
    }

    setNewToken(token);

    if (!portIsValid(port)) {
      setStatus(Status.tokenCreated);
      return;
    }

    try {
      await sendUserToken(port, token);
      setStatus(Status.tokenSent);
    } catch (_) {
      setStatus(Status.tokenCreated);
    }
  }, [port, ideName, login, selectedProject]);

  return (
<<<<<<< HEAD
    <div className="sonarlint-connection-page">
      <div className="sonarlint-connection-content boxed-group">
        <div className="boxed-group-inner text-center">
          {status === Status.request && (
            <>
              <h1 className="big-spacer-top big-spacer-bottom">
                {translate('sonarlint-connection.request.title')}
              </h1>
              <p className="big big-spacer-top big-spacer-bottom">
                {translateWithParameters('sonarlint-connection.request.description', ideName)}
              </p>
              <p className="big huge-spacer-bottom">
                {translate('sonarlint-connection.request.description2')}
              </p>

              <div className="display-flex-center big-spacer-bottom display-flex-justify-center">
                  {isDeploymentForAmazon(whiteLabel) && (
                      <div className="input-large spacer-right display-flex-column">
                          <label htmlFor="token-select-project" className="text-bold text-left">
                            {translate('users.tokens.project')}
                          </label>
                          <Select
                            id="token-select-project"
                            className="spacer-top it__project"
                            onChange={handleProjectChange}
                            options={projects}
                            placeholder={translate('users.tokens.select_project')}
                            value={selectedProject}
                          />
                      </div>
                  )}

                  <Button className="it__generate-token" onClick={authorize} style={{ marginTop: 'auto' }} disabled={isAllowConnectionDisabled()}>
                    <CheckIcon className="spacer-right" />
                    {translate('sonarlint-connection.request.action')}
                  </Button>
              </div>
            </>
          )}

          {status === Status.tokenError && (
            <>
              <img
                alt=""
                aria-hidden={true}
                className="big-spacer-top big-spacer-bottom padded-top"
                src="/images/cross.svg"
              />
              <h1 className="big-spacer-bottom">
                {translate('sonarlint-connection.token-error.title')}
              </h1>
              <p className="big big-spacer-top big-spacer-bottom">
                {translate('sonarlint-connection.token-error.description')}
              </p>
              <p className="big huge-spacer-bottom">
                <FormattedMessage
                  id="sonarlint-connection.token-error.description2"
                  defaultMessage={translate('sonarlint-connection.token-error.description2')}
                  values={{
                    link: (
                      <Link to="/account/security">
                        {translate('sonarlint-connection.token-error.description2.link')}
                      </Link>
                    ),
                  }}
                />
              </p>
            </>
          )}

          {status === Status.tokenCreated && newToken && (
            <>
              <img
                alt=""
                aria-hidden={true}
                className="big-spacer-top big-spacer-bottom padded-top"
                src="/images/check.svg"
              />
              <h1 className="big-spacer-bottom">
                {translate('sonarlint-connection.connection-error.title')}
              </h1>
              <p className="big big-spacer-top big-spacer-bottom">
                {translate('sonarlint-connection.connection-error.description')}
              </p>
              <div className="display-flex-center">
                <span className="field-label">
                  {translate('sonarlint-connection.connection-error.token-name')}
                </span>
                {newToken.name}
              </div>
              <hr />
              <div className="display-flex-center">
                <span className="field-label">
                  {translate('sonarlint-connection.connection-error.token-value')}
                </span>
                <span className="sonarlint-token-value">{newToken.token}</span>
                <ClipboardButton className="big-spacer-left" copyValue={newToken.token} />
              </div>
              <div className="big huge-spacer-top">
                <strong>{translate('sonarlint-connection.connection-error.next-steps')}</strong>
              </div>
              <ol className="big big-spacer-top big-spacer-bottom">
                <li>{translate('sonarlint-connection.connection-error.step1')}</li>
                <li>{translate('sonarlint-connection.connection-error.step2')}</li>
              </ol>
            </>
          )}

          {status === Status.tokenSent && newToken && (
            <>
              <h1 className="big-spacer-top big-spacer-bottom">
                {translate('sonarlint-connection.success.title')}
              </h1>
              <p className="big big-spacer-top big-spacer-bottom">
                {translateWithParameters('sonarlint-connection.success.description', newToken.name)}
              </p>
              <div className="big huge-spacer-top">
                <strong>{translate('sonarlint-connection.success.last-step')}</strong>
              </div>
              <div className="big big-spacer-top big-spacer-bottom">
                {translate('sonarlint-connection.success.step')}
              </div>
            </>
          )}
        </div>
      </div>
    </div>
=======
    <Card className="sw-mt-[10vh] sw-mx-auto sw-w-[650px] sw-text-center">
      {status === Status.request && (
        <>
          <Title>{translate('sonarlint-connection.request.title')}</Title>
          <Image
            alt="sonarlint-connection-request"
            className="sw-my-4"
            src="/images/SonarLint-connection-request.png"
          />
          <p className="sw-my-4">
            {translateWithParameters('sonarlint-connection.request.description', ideName)}
          </p>
          <p className="sw-mb-10">{translate('sonarlint-connection.request.description2')}</p>

          <Button
            prefix={<IconCheck className="sw-mr-1" />}
            onClick={authorize}
            variety={ButtonVariety.Primary}
          >
            {translate('sonarlint-connection.request.action')}
          </Button>
        </>
      )}

      {status === Status.tokenError && (
        <>
          <Image alt="sonarlint-token-error" className="sw-my-4 sw-pt-2" src="/images/cross.svg" />
          <Title>{translate('sonarlint-connection.token-error.title')}</Title>
          <p className="sw-my-4">{translate('sonarlint-connection.token-error.description')}</p>
          <p className="sw-mb-4">
            <FormattedMessage
              id="sonarlint-connection.token-error.description2"
              defaultMessage={translate('sonarlint-connection.token-error.description2')}
              values={{
                link: (
                  <LinkStandalone to="/account/security">
                    {translate('sonarlint-connection.token-error.description2.link')}
                  </LinkStandalone>
                ),
              }}
            />
          </p>
        </>
      )}

      {status === Status.tokenCreated && newToken && (
        <>
          <Image
            alt="sonarlint-connection-error"
            className="sw-my-4 sw-pt-2"
            src="/images/check.svg"
          />
          <Title>{translate('sonarlint-connection.connection-error.title')}</Title>
          <p className="sw-my-6">
            {translate('sonarlint-connection.connection-error.description')}
          </p>
          <div className="sw-flex sw-items-center">
            <Note className="sw-w-abs-150 sw-text-start">
              {translate('sonarlint-connection.connection-error.token-name')}
            </Note>
            {newToken.name}
          </div>
          <CardSeparator className="sw-my-3" />
          <div className="sw-flex sw-items-center">
            <Note className="sw-min-w-abs-150 sw-text-start">
              {translate('sonarlint-connection.connection-error.token-value')}
            </Note>
            <InputField className="sw-cursor-text" disabled size="full" value={newToken.token} />
            <ClipboardButton className="sw-ml-2" copyValue={newToken.token} />
          </div>
          <div className="sw-mt-10">
            <strong>{translate('sonarlint-connection.connection-error.next-steps')}</strong>
          </div>
          <OrderedList className="sw-list-inside sw-mb-4">
            <ListItem>{translate('sonarlint-connection.connection-error.step1')}</ListItem>
            <ListItem>{translate('sonarlint-connection.connection-error.step2')}</ListItem>
          </OrderedList>
        </>
      )}

      {status === Status.tokenSent && newToken && (
        <>
          <Title>{translate('sonarlint-connection.success.title')}</Title>
          <Image
            alt="sonarlint-connection-success"
            className="sw-mb-4"
            src="/images/SonarLint-connection-ok.png"
          />
          <p className="sw-my-4">
            {translateWithParameters('sonarlint-connection.success.description', newToken.name)}
          </p>
          <div className="sw-mt-10">
            <strong>{translate('sonarlint-connection.success.last-step')}</strong>
          </div>
          <div className="sw-my-4">{translate('sonarlint-connection.success.step')}</div>
        </>
      )}
    </Card>
>>>>>>> 9e1fded1
  );
}

export default whenLoggedIn(withAppStateContext(SonarLintConnection));<|MERGE_RESOLUTION|>--- conflicted
+++ resolved
@@ -35,28 +35,19 @@
 import { Image } from '~sonar-aligned/components/common/Image';
 import { whenLoggedIn } from '../../components/hoc/whenLoggedIn';
 import { translate, translateWithParameters } from '../../helpers/l10n';
-<<<<<<< HEAD
+import { generateSonarLintUserToken, portIsValid, sendUserToken } from '../../helpers/sonarlint';
 import { portIsValid, sendUserToken } from '../../helpers/sonarlint';
-import { getScannableProjects } from '../../api/components';
-import Select, { BasicSelectOption } from '../../components/controls/Select';
 import {
   computeTokenExpirationDate,
   computeTokenExpirationDateByHours,
-  getAvailableExpirationOptions,
   getNextTokenName,
 } from '../../helpers/tokens';
 import { NewUserToken, TokenExpiration } from '../../types/token';
 import { LoggedInUser } from '../../types/users';
-import './SonarLintConnection.css';
 import withAppStateContext from './app-state/withAppStateContext';
 import { AppState } from '../../types/appstate';
 import { isDeploymentForAmazon} from '../../helpers/urls';
-import { TokenType } from '../../types/token';
-=======
-import { generateSonarLintUserToken, portIsValid, sendUserToken } from '../../helpers/sonarlint';
-import { NewUserToken } from '../../types/token';
-import { LoggedInUser } from '../../types/users';
->>>>>>> 9e1fded1
+import Select, { BasicSelectOption } from '../../components/controls/Select';
 
 enum Status {
   request,
@@ -70,7 +61,6 @@
   appState: AppState
 }
 
-<<<<<<< HEAD
 const TOKEN_PREFIX = 'CodeScan';
 
 const getNextAvailableTokenName = async (login: string, tokenNameBase: string) => {
@@ -83,14 +73,11 @@
   return isDeploymentForAmazon(whiteLabel) ? computeTokenExpirationDateByHours(8) : computeTokenExpirationDate(TokenExpiration.OneYear);
 }
 
-export function SonarLintConnection({ appState, currentUser }: Props) {
-  const { whiteLabel } = appState;
-=======
 export function SonarLintConnection({ currentUser }: Readonly<Props>) {
->>>>>>> 9e1fded1
   const [searchParams] = useSearchParams();
   const [status, setStatus] = React.useState(Status.request);
   const [newToken, setNewToken] = React.useState<NewUserToken | undefined>(undefined);
+  const { whiteLabel } = appState;
 
   const port = parseInt(searchParams.get('port') ?? '0', 10);
   const ideName = searchParams.get('ideName') ?? translate('sonarlint-connection.unspecified-ide');
@@ -120,16 +107,12 @@
   }
 
   const authorize = React.useCallback(async () => {
-<<<<<<< HEAD
     const newTokenName = await getNextAvailableTokenName(login, `${TOKEN_PREFIX}-${ideName}`);
     const expirationDate = await computeExpirationDate(whiteLabel);
-    const token = isDeploymentForAmazon(whiteLabel) ? await generateToken({ name: newTokenName, login, expirationDate, projectKey: selectedProject.value, type: TokenType.Project }).catch(
-      () => undefined) : await generateToken({ name: newTokenName, login, expirationDate }).catch(
+    const token = isDeploymentForAmazon(whiteLabel) ? await generateSonarLintUserToken({ name: newTokenName, login, expirationDate, projectKey: selectedProject.value, type: TokenType.Project }).catch(
+      () => undefined) : await generateSonarLintUserToken({ name: newTokenName, login, expirationDate }).catch(
       () => undefined
      );
-=======
-    const token = await generateSonarLintUserToken({ ideName, login }).catch(() => undefined);
->>>>>>> 9e1fded1
 
     if (!token) {
       setStatus(Status.tokenError);
@@ -152,135 +135,6 @@
   }, [port, ideName, login, selectedProject]);
 
   return (
-<<<<<<< HEAD
-    <div className="sonarlint-connection-page">
-      <div className="sonarlint-connection-content boxed-group">
-        <div className="boxed-group-inner text-center">
-          {status === Status.request && (
-            <>
-              <h1 className="big-spacer-top big-spacer-bottom">
-                {translate('sonarlint-connection.request.title')}
-              </h1>
-              <p className="big big-spacer-top big-spacer-bottom">
-                {translateWithParameters('sonarlint-connection.request.description', ideName)}
-              </p>
-              <p className="big huge-spacer-bottom">
-                {translate('sonarlint-connection.request.description2')}
-              </p>
-
-              <div className="display-flex-center big-spacer-bottom display-flex-justify-center">
-                  {isDeploymentForAmazon(whiteLabel) && (
-                      <div className="input-large spacer-right display-flex-column">
-                          <label htmlFor="token-select-project" className="text-bold text-left">
-                            {translate('users.tokens.project')}
-                          </label>
-                          <Select
-                            id="token-select-project"
-                            className="spacer-top it__project"
-                            onChange={handleProjectChange}
-                            options={projects}
-                            placeholder={translate('users.tokens.select_project')}
-                            value={selectedProject}
-                          />
-                      </div>
-                  )}
-
-                  <Button className="it__generate-token" onClick={authorize} style={{ marginTop: 'auto' }} disabled={isAllowConnectionDisabled()}>
-                    <CheckIcon className="spacer-right" />
-                    {translate('sonarlint-connection.request.action')}
-                  </Button>
-              </div>
-            </>
-          )}
-
-          {status === Status.tokenError && (
-            <>
-              <img
-                alt=""
-                aria-hidden={true}
-                className="big-spacer-top big-spacer-bottom padded-top"
-                src="/images/cross.svg"
-              />
-              <h1 className="big-spacer-bottom">
-                {translate('sonarlint-connection.token-error.title')}
-              </h1>
-              <p className="big big-spacer-top big-spacer-bottom">
-                {translate('sonarlint-connection.token-error.description')}
-              </p>
-              <p className="big huge-spacer-bottom">
-                <FormattedMessage
-                  id="sonarlint-connection.token-error.description2"
-                  defaultMessage={translate('sonarlint-connection.token-error.description2')}
-                  values={{
-                    link: (
-                      <Link to="/account/security">
-                        {translate('sonarlint-connection.token-error.description2.link')}
-                      </Link>
-                    ),
-                  }}
-                />
-              </p>
-            </>
-          )}
-
-          {status === Status.tokenCreated && newToken && (
-            <>
-              <img
-                alt=""
-                aria-hidden={true}
-                className="big-spacer-top big-spacer-bottom padded-top"
-                src="/images/check.svg"
-              />
-              <h1 className="big-spacer-bottom">
-                {translate('sonarlint-connection.connection-error.title')}
-              </h1>
-              <p className="big big-spacer-top big-spacer-bottom">
-                {translate('sonarlint-connection.connection-error.description')}
-              </p>
-              <div className="display-flex-center">
-                <span className="field-label">
-                  {translate('sonarlint-connection.connection-error.token-name')}
-                </span>
-                {newToken.name}
-              </div>
-              <hr />
-              <div className="display-flex-center">
-                <span className="field-label">
-                  {translate('sonarlint-connection.connection-error.token-value')}
-                </span>
-                <span className="sonarlint-token-value">{newToken.token}</span>
-                <ClipboardButton className="big-spacer-left" copyValue={newToken.token} />
-              </div>
-              <div className="big huge-spacer-top">
-                <strong>{translate('sonarlint-connection.connection-error.next-steps')}</strong>
-              </div>
-              <ol className="big big-spacer-top big-spacer-bottom">
-                <li>{translate('sonarlint-connection.connection-error.step1')}</li>
-                <li>{translate('sonarlint-connection.connection-error.step2')}</li>
-              </ol>
-            </>
-          )}
-
-          {status === Status.tokenSent && newToken && (
-            <>
-              <h1 className="big-spacer-top big-spacer-bottom">
-                {translate('sonarlint-connection.success.title')}
-              </h1>
-              <p className="big big-spacer-top big-spacer-bottom">
-                {translateWithParameters('sonarlint-connection.success.description', newToken.name)}
-              </p>
-              <div className="big huge-spacer-top">
-                <strong>{translate('sonarlint-connection.success.last-step')}</strong>
-              </div>
-              <div className="big big-spacer-top big-spacer-bottom">
-                {translate('sonarlint-connection.success.step')}
-              </div>
-            </>
-          )}
-        </div>
-      </div>
-    </div>
-=======
     <Card className="sw-mt-[10vh] sw-mx-auto sw-w-[650px] sw-text-center">
       {status === Status.request && (
         <>
@@ -295,10 +149,27 @@
           </p>
           <p className="sw-mb-10">{translate('sonarlint-connection.request.description2')}</p>
 
+          {isDeploymentForAmazon(whiteLabel) && (
+            <div className="input-large spacer-right display-flex-column">
+              <label htmlFor="token-select-project" className="text-bold text-left">
+                {translate('users.tokens.project')}
+              </label>
+              <Select
+                id="token-select-project"
+                className="spacer-top it__project"
+                onChange={handleProjectChange}
+                options={projects}
+                placeholder={translate('users.tokens.select_project')}
+                value={selectedProject}
+              />
+            </div>
+          )}
+
           <Button
             prefix={<IconCheck className="sw-mr-1" />}
             onClick={authorize}
             variety={ButtonVariety.Primary}
+            disabled={isAllowConnectionDisabled()}
           >
             {translate('sonarlint-connection.request.action')}
           </Button>
@@ -379,7 +250,6 @@
         </>
       )}
     </Card>
->>>>>>> 9e1fded1
   );
 }
 
