/*
 * SonarQube
 * Copyright (C) 2009-2024 SonarSource SA
 * mailto:info AT sonarsource DOT com
 *
 * This program is free software; you can redistribute it and/or
 * modify it under the terms of the GNU Lesser General Public
 * License as published by the Free Software Foundation; either
 * version 3 of the License, or (at your option) any later version.
 *
 * This program is distributed in the hope that it will be useful,
 * but WITHOUT ANY WARRANTY; without even the implied warranty of
 * MERCHANTABILITY or FITNESS FOR A PARTICULAR PURPOSE.  See the GNU
 * Lesser General Public License for more details.
 *
 * You should have received a copy of the GNU Lesser General Public License
 * along with this program; if not, write to the Free Software Foundation,
 * Inc., 51 Franklin Street, Fifth Floor, Boston, MA  02110-1301, USA.
 */
import { ChevronDownIcon, TextMuted } from 'design-system';
import * as React from 'react';
import BranchLikeIcon from '../../../../../components/icon-mappers/BranchLikeIcon';
import { getBranchLikeDisplayName } from '../../../../../helpers/branch-like';
import { BranchLike, BranchStatusData } from '../../../../../types/branch-like';
import QualityGateStatus from './QualityGateStatus';

export interface CurrentBranchLikeProps extends Pick<BranchStatusData, 'status'> {
  currentBranchLike: BranchLike;
<<<<<<< HEAD
  hasManyBranches: boolean;
  projectBinding?: ProjectAlmBindingResponse;
  comparisonBranchesEnabled?: boolean;
=======
>>>>>>> 9e1fded1
}

export function CurrentBranchLike(props: CurrentBranchLikeProps) {
  const { currentBranchLike } = props;

<<<<<<< HEAD
  const displayName = getBranchLikeDisplayName({...currentBranchLike, isComparisonBranch: props.comparisonBranchesEnabled});
  const isApplication = component.qualifier === ComponentQualifier.Application;
  const canAdminComponent = configuration && configuration.showSettings;
  const isGitLab = projectBinding !== undefined && projectBinding.alm === AlmKeys.GitLab;

  const additionalIcon = () => {
    if (branchesEnabled && hasManyBranches) {
      return <DropdownIcon />;
    }

    const plusIcon = <PlusCircleIcon fill={colors.info500} size={12} />;

    if (isApplication) {
      if (!hasManyBranches && canAdminComponent) {
        return (
          <HelpTooltip
            overlay={
              <>
                <p>{translate('application.branches.help')}</p>
                <hr className="spacer-top spacer-bottom" />
                <Link to={getApplicationAdminUrl(component.key)}>
                  {translate('application.branches.link')}
                </Link>
              </>
            }
          >
            {plusIcon}
          </HelpTooltip>
        );
      }
    } else {
      if (!branchesEnabled) {
        return (
          <DocumentationTooltip
            content={
              projectBinding !== undefined
                ? translateWithParameters(
                    `branch_like_navigation.no_branch_support.content_x.${isGitLab ? 'mr' : 'pr'}`,
                    translate('alm', projectBinding.alm)
                  )
                : translate('branch_like_navigation.no_branch_support.content')
            }
            data-test="branches-support-disabled"
            links={[
              {
                href: 'https://www.codescan.io/pricing/',
                label: translate('learn_more'),
                doc: false,
              },
            ]}
            title={
              projectBinding !== undefined
                ? translate(
                    'branch_like_navigation.no_branch_support.title',
                    isGitLab ? 'mr' : 'pr'
                  )
                : translate('branch_like_navigation.no_branch_support.title')
            }
          >
            {plusIcon}
          </DocumentationTooltip>
        );
      }

      if (!hasManyBranches) {
        return (
          <DocumentationTooltip
            content={translate('branch_like_navigation.only_one_branch.content')}
            data-test="only-one-branch-like"
            links={[
              {
                href: 'https://knowledgebase.autorabit.com/codescan/docs/understanding-branches-in-codescan-cloud',
                label: translate('branch_like_navigation.only_one_branch.documentation'),
              },
            ]}
            title={translate('branch_like_navigation.only_one_branch.title')}
          >
            {plusIcon}
          </DocumentationTooltip>
        );
      }
    }

    return null;
  };
=======
  const displayName = getBranchLikeDisplayName(currentBranchLike);
>>>>>>> 9e1fded1

  return (
    <div className="sw-flex sw-items-center sw-truncate">
      <BranchLikeIcon branchLike={currentBranchLike} />
      <TextMuted text={displayName} className="sw-ml-3" />
      <QualityGateStatus branchLike={currentBranchLike} className="sw-ml-4" />
      <ChevronDownIcon className="sw-ml-1" />
    </div>
  );
}

export default React.memo(CurrentBranchLike);<|MERGE_RESOLUTION|>--- conflicted
+++ resolved
@@ -26,106 +26,12 @@
 
 export interface CurrentBranchLikeProps extends Pick<BranchStatusData, 'status'> {
   currentBranchLike: BranchLike;
-<<<<<<< HEAD
-  hasManyBranches: boolean;
-  projectBinding?: ProjectAlmBindingResponse;
-  comparisonBranchesEnabled?: boolean;
-=======
->>>>>>> 9e1fded1
 }
 
 export function CurrentBranchLike(props: CurrentBranchLikeProps) {
   const { currentBranchLike } = props;
 
-<<<<<<< HEAD
-  const displayName = getBranchLikeDisplayName({...currentBranchLike, isComparisonBranch: props.comparisonBranchesEnabled});
-  const isApplication = component.qualifier === ComponentQualifier.Application;
-  const canAdminComponent = configuration && configuration.showSettings;
-  const isGitLab = projectBinding !== undefined && projectBinding.alm === AlmKeys.GitLab;
-
-  const additionalIcon = () => {
-    if (branchesEnabled && hasManyBranches) {
-      return <DropdownIcon />;
-    }
-
-    const plusIcon = <PlusCircleIcon fill={colors.info500} size={12} />;
-
-    if (isApplication) {
-      if (!hasManyBranches && canAdminComponent) {
-        return (
-          <HelpTooltip
-            overlay={
-              <>
-                <p>{translate('application.branches.help')}</p>
-                <hr className="spacer-top spacer-bottom" />
-                <Link to={getApplicationAdminUrl(component.key)}>
-                  {translate('application.branches.link')}
-                </Link>
-              </>
-            }
-          >
-            {plusIcon}
-          </HelpTooltip>
-        );
-      }
-    } else {
-      if (!branchesEnabled) {
-        return (
-          <DocumentationTooltip
-            content={
-              projectBinding !== undefined
-                ? translateWithParameters(
-                    `branch_like_navigation.no_branch_support.content_x.${isGitLab ? 'mr' : 'pr'}`,
-                    translate('alm', projectBinding.alm)
-                  )
-                : translate('branch_like_navigation.no_branch_support.content')
-            }
-            data-test="branches-support-disabled"
-            links={[
-              {
-                href: 'https://www.codescan.io/pricing/',
-                label: translate('learn_more'),
-                doc: false,
-              },
-            ]}
-            title={
-              projectBinding !== undefined
-                ? translate(
-                    'branch_like_navigation.no_branch_support.title',
-                    isGitLab ? 'mr' : 'pr'
-                  )
-                : translate('branch_like_navigation.no_branch_support.title')
-            }
-          >
-            {plusIcon}
-          </DocumentationTooltip>
-        );
-      }
-
-      if (!hasManyBranches) {
-        return (
-          <DocumentationTooltip
-            content={translate('branch_like_navigation.only_one_branch.content')}
-            data-test="only-one-branch-like"
-            links={[
-              {
-                href: 'https://knowledgebase.autorabit.com/codescan/docs/understanding-branches-in-codescan-cloud',
-                label: translate('branch_like_navigation.only_one_branch.documentation'),
-              },
-            ]}
-            title={translate('branch_like_navigation.only_one_branch.title')}
-          >
-            {plusIcon}
-          </DocumentationTooltip>
-        );
-      }
-    }
-
-    return null;
-  };
-=======
   const displayName = getBranchLikeDisplayName(currentBranchLike);
->>>>>>> 9e1fded1
 
   return (
     <div className="sw-flex sw-items-center sw-truncate">
