/*
 * SonarQube
 * Copyright (C) 2009-2024 SonarSource SA
 * mailto:info AT sonarsource DOT com
 *
 * This program is free software; you can redistribute it and/or
 * modify it under the terms of the GNU Lesser General Public
 * License as published by the Free Software Foundation; either
 * version 3 of the License, or (at your option) any later version.
 *
 * This program is distributed in the hope that it will be useful,
 * but WITHOUT ANY WARRANTY; without even the implied warranty of
 * MERCHANTABILITY or FITNESS FOR A PARTICULAR PURPOSE.  See the GNU
 * Lesser General Public License for more details.
 *
 * You should have received a copy of the GNU Lesser General Public License
 * along with this program; if not, write to the Free Software Foundation,
 * Inc., 51 Franklin Street, Fifth Floor, Boston, MA  02110-1301, USA.
 */
import * as React from 'react';
import EmbedDocsPopupHelper from '../../../../components/embed-docs-modal/EmbedDocsPopupHelper';
<<<<<<< HEAD
import NavBar from '../../../../components/ui/NavBar';
import { CurrentUser, isLoggedIn } from '../../../../types/users';
import { rawSizes } from '../../../theme';
=======
import { CurrentUser } from '../../../../types/users';
>>>>>>> 9e1fded1
import withCurrentUserContext from '../../current-user/withCurrentUserContext';
import GlobalSearch from '../../global-search/GlobalSearch';
import GlobalNavMenu from './GlobalNavMenu';
<<<<<<< HEAD
import GlobalNavUser from './GlobalNavUser';
import GlobalNavPlus from "./GlobalNavPlus";
import { Organization } from "../../../../types/types";
=======
import { GlobalNavUser } from './GlobalNavUser';
import MainSonarQubeBar from './MainSonarQubeBar';
>>>>>>> 9e1fded1

export interface GlobalNavProps {
  currentUser: CurrentUser;
  userOrganizations: Organization[];
  location: { pathname: string };
}

export function GlobalNav(props: GlobalNavProps) {
  const { currentUser, userOrganizations, location } = props;
  return (
    <MainSonarQubeBar>
      <div className="sw-flex" id="global-navigation">
        <div className="it__global-navbar-menu sw-flex sw-justify-start sw-items-center sw-flex-1">
          <GlobalNavMenu currentUser={currentUser} location={location} />
          <div className="sw-px-8 sw-flex-1">
            <GlobalSearch />
          </div>
        </div>

<<<<<<< HEAD
      <GlobalNavMenu currentUser={currentUser} location={location} />

      <div className="global-navbar-menu global-navbar-menu-right">
        <EmbedDocsPopupHelper />
        <Search />
        {isLoggedIn(currentUser) && <GlobalNavPlus />}
        <GlobalNavUser currentUser={currentUser} userOrganizations={userOrganizations} />
=======
        <div className="sw-flex sw-items-center sw-ml-2">
          <EmbedDocsPopupHelper />
          <div className="sw-ml-4">
            <GlobalNavUser />
          </div>
        </div>
>>>>>>> 9e1fded1
      </div>
    </MainSonarQubeBar>
  );
}

export default withCurrentUserContext(GlobalNav);<|MERGE_RESOLUTION|>--- conflicted
+++ resolved
@@ -19,24 +19,13 @@
  */
 import * as React from 'react';
 import EmbedDocsPopupHelper from '../../../../components/embed-docs-modal/EmbedDocsPopupHelper';
-<<<<<<< HEAD
-import NavBar from '../../../../components/ui/NavBar';
 import { CurrentUser, isLoggedIn } from '../../../../types/users';
-import { rawSizes } from '../../../theme';
-=======
-import { CurrentUser } from '../../../../types/users';
->>>>>>> 9e1fded1
 import withCurrentUserContext from '../../current-user/withCurrentUserContext';
 import GlobalSearch from '../../global-search/GlobalSearch';
 import GlobalNavMenu from './GlobalNavMenu';
-<<<<<<< HEAD
-import GlobalNavUser from './GlobalNavUser';
-import GlobalNavPlus from "./GlobalNavPlus";
-import { Organization } from "../../../../types/types";
-=======
 import { GlobalNavUser } from './GlobalNavUser';
 import MainSonarQubeBar from './MainSonarQubeBar';
->>>>>>> 9e1fded1
+import { Organization } from "../../../../types/types";
 
 export interface GlobalNavProps {
   currentUser: CurrentUser;
@@ -56,22 +45,17 @@
           </div>
         </div>
 
-<<<<<<< HEAD
-      <GlobalNavMenu currentUser={currentUser} location={location} />
-
-      <div className="global-navbar-menu global-navbar-menu-right">
-        <EmbedDocsPopupHelper />
-        <Search />
-        {isLoggedIn(currentUser) && <GlobalNavPlus />}
-        <GlobalNavUser currentUser={currentUser} userOrganizations={userOrganizations} />
-=======
         <div className="sw-flex sw-items-center sw-ml-2">
           <EmbedDocsPopupHelper />
+          {isLoggedIn(currentUser) && (
+            <div style={{ height: 36, width: 36 }} className="sw-flex sw-items-center sw-justify-center sw-mr-2">
+              <GlobalNavPlus />
+            </div>
+          )}
           <div className="sw-ml-4">
-            <GlobalNavUser />
+            <GlobalNavUser userOrganizations={userOrganizations} />
           </div>
         </div>
->>>>>>> 9e1fded1
       </div>
     </MainSonarQubeBar>
   );
