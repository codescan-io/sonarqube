--- conflicted
+++ resolved
@@ -19,18 +19,6 @@
  */
 import { TopBar } from 'design-system';
 import * as React from 'react';
-<<<<<<< HEAD
-import ContextNavBar from '../../../../components/ui/ContextNavBar';
-import {
-  ProjectAlmBindingConfigurationErrors,
-  ProjectAlmBindingResponse,
-} from '../../../../types/alm-settings';
-import { BranchLike } from '../../../../types/branch-like';
-import { ComponentQualifier } from '../../../../types/component';
-import { Task, TaskStatuses, TaskWarning } from '../../../../types/tasks';
-import { Component, Organization } from '../../../../types/types';
-import { rawSizes } from '../../../theme';
-=======
 import { ComponentQualifier } from '~sonar-aligned/types/component';
 import NCDAutoUpdateMessage from '../../../../components/new-code-definition/NCDAutoUpdateMessage';
 import { getBranchLikeDisplayName } from '../../../../helpers/branch-like';
@@ -39,8 +27,7 @@
 import { useCurrentBranchQuery } from '../../../../queries/branch';
 import { ProjectAlmBindingConfigurationErrors } from '../../../../types/alm-settings';
 import { Feature } from '../../../../types/features';
-import { Component } from '../../../../types/types';
->>>>>>> 9e1fded1
+import { Component, Organization } from '../../../../types/types';
 import RecentHistory from '../../RecentHistory';
 import withAvailableFeatures, {
   WithAvailableFeaturesProps,
@@ -50,43 +37,18 @@
 import Menu from './Menu';
 
 export interface ComponentNavProps extends WithAvailableFeaturesProps {
+  organization: Organization;
   component: Component;
+  comparisonBranchesEnabled: boolean;
   isInProgress?: boolean;
   isPending?: boolean;
   projectBindingErrors?: ProjectAlmBindingConfigurationErrors;
-<<<<<<< HEAD
-  warnings: TaskWarning[];
-  organization: Organization;
-  comparisonBranchesEnabled: boolean;
-=======
->>>>>>> 9e1fded1
 }
 
 function ComponentNav(props: Readonly<ComponentNavProps>) {
-  const { component, hasFeature, isInProgress, isPending, projectBindingErrors } = props;
+  const { organization, component, comparisonBranchesEnabled, hasFeature, isInProgress, isPending, projectBindingErrors } = props;
 
-<<<<<<< HEAD
-export default function ComponentNav(props: ComponentNavProps) {
-  const {
-    branchLikes,
-    component,
-    currentBranchLike,
-    currentTask,
-    currentTaskOnSameBranch,
-    isInProgress,
-    isPending,
-    projectBinding,
-    projectBindingErrors,
-    warnings,
-    organization,
-    comparisonBranchesEnabled,
-  } = props;
-  const { contextNavHeightRaw, globalNavHeightRaw } = rawSizes;
-
-  const [displayProjectInfo, setDisplayProjectInfo] = React.useState(false);
-=======
   const { data: branchLike } = useCurrentBranchQuery(component);
->>>>>>> 9e1fded1
 
   React.useEffect(() => {
     const { breadcrumbs, key, name } = component;
@@ -108,74 +70,18 @@
       : getBranchLikeDisplayName(branchLike);
 
   return (
-<<<<<<< HEAD
-    <ContextNavBar
-      height={contextNavHeight}
-      id="context-navigation"
-      notif={
-        <>
-          {bgTaskNotifComponent}
-          {prDecoNotifComponent}
-        </>
-      }
-    >
-      <div
-        className={classNames('display-flex-center display-flex-space-between', {
-          'little-padded-bottom little-padded-top': warnings.length === 0,
-          'little-padded-bottom': warnings.length > 0,
-        })}
-      >
-        <Header
-          branchLikes={branchLikes}
-          component={component}
-          currentBranchLike={currentBranchLike}
-          projectBinding={projectBinding}
-          organization={organization}
-          comparisonBranchesEnabled={comparisonBranchesEnabled}
-        />
-        <HeaderMeta
-          branchLike={currentBranchLike}
-          component={component}
-          onWarningDismiss={props.onWarningDismiss}
-          warnings={warnings}
-        />
-      </div>
-      <Menu
-        branchLike={currentBranchLike}
-        branchLikes={branchLikes}
-        component={component}
-        isInProgress={isInProgress}
-        isPending={isPending}
-        onToggleProjectInfo={() => setDisplayProjectInfo(!displayProjectInfo)}
-        projectInfoDisplayed={displayProjectInfo}
-        comparisonBranchesEnabled={comparisonBranchesEnabled}
-      />
-      <InfoDrawer
-        displayed={displayProjectInfo}
-        onClose={() => setDisplayProjectInfo(false)}
-        top={globalNavHeightRaw + contextNavHeight}
-      >
-        <ProjectInformation
-          branchLike={currentBranchLike}
-          component={component}
-          onComponentChange={props.onComponentChange}
-        />
-      </InfoDrawer>
-    </ContextNavBar>
-=======
     <>
       <TopBar id="context-navigation" aria-label={translate('qualifier', component.qualifier)}>
         <div className="sw-min-h-10 sw-flex sw-justify-between">
-          <Header component={component} />
+          <Header component={component} organization={organization} comparisonBranchesEnabled={comparisonBranchesEnabled} />
         </div>
-        <Menu component={component} isInProgress={isInProgress} isPending={isPending} />
+        <Menu component={component} isInProgress={isInProgress} isPending={isPending} comparisonBranchesEnabled={comparisonBranchesEnabled} />
       </TopBar>
       <NCDAutoUpdateMessage branchName={branchName} component={component} />
       {projectBindingErrors !== undefined && (
         <ComponentNavProjectBindingErrorNotif component={component} />
       )}
     </>
->>>>>>> 9e1fded1
   );
 }
 
