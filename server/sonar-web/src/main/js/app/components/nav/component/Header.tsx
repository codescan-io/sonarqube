/*
 * SonarQube
 * Copyright (C) 2009-2024 SonarSource SA
 * mailto:info AT sonarsource DOT com
 *
 * This program is free software; you can redistribute it and/or
 * modify it under the terms of the GNU Lesser General Public
 * License as published by the Free Software Foundation; either
 * version 3 of the License, or (at your option) any later version.
 *
 * This program is distributed in the hope that it will be useful,
 * but WITHOUT ANY WARRANTY; without even the implied warranty of
 * MERCHANTABILITY or FITNESS FOR A PARTICULAR PURPOSE.  See the GNU
 * Lesser General Public License for more details.
 *
 * You should have received a copy of the GNU Lesser General Public License
 * along with this program; if not, write to the Free Software Foundation,
 * Inc., 51 Franklin Street, Fifth Floor, Boston, MA  02110-1301, USA.
 */
import * as React from 'react';
<<<<<<< HEAD
import { Helmet } from 'react-helmet-async';
import Favorite from '../../../../components/controls/Favorite';
import { ProjectAlmBindingResponse } from '../../../../types/alm-settings';
import { BranchLike } from '../../../../types/branch-like';
import { Component, Organization } from '../../../../types/types';
import { CurrentUser, isLoggedIn } from '../../../../types/users';
=======
import { Component } from '../../../../types/types';
import { CurrentUser } from '../../../../types/users';
>>>>>>> 9e1fded1
import withCurrentUserContext from '../../current-user/withCurrentUserContext';
import { Breadcrumb } from './Breadcrumb';
<<<<<<< HEAD
import OrganizationAvatar from "../../../../apps/organizations/components/OrganizationAvatar";
import OrganizationLink from "../../../../apps/organizations/components/OrganizationLink";
=======
import BranchLikeNavigation from './branch-like/BranchLikeNavigation';
>>>>>>> 9e1fded1

export interface HeaderProps {
  component: Component;
  currentUser: CurrentUser;
<<<<<<< HEAD
  projectBinding?: ProjectAlmBindingResponse;
  organization: Organization;
  comparisonBranchesEnabled: boolean;
}

export function Header(props: HeaderProps) {
  const { branchLikes, component, currentBranchLike, currentUser, projectBinding, organization } = props;

  return (
    <>
      <Helmet title={component.name} />
      <div className="display-flex-center flex-shrink">
        {organization &&
            <>
              <OrganizationAvatar organization={organization} />
              <OrganizationLink
                  className="navbar-context-header-breadcrumb-link link-base-color link-no-underline spacer-left"
                  organization={organization}>
                {organization.name}
              </OrganizationLink>
              <span className="slash-separator" />
            </>
        }
        <Breadcrumb component={component} currentBranchLike={currentBranchLike} />
        {isLoggedIn(currentUser) && (
          <Favorite
            className="spacer-left"
            component={component.key}
            favorite={Boolean(component.isFavorite)}
            qualifier={component.qualifier}
          />
        )}
        {currentBranchLike && (
          <>
            <BranchLikeNavigation
              branchLikes={branchLikes}
              component={component}
              currentBranchLike={currentBranchLike}
              projectBinding={projectBinding}
              comparisonBranchesEnabled={props.comparisonBranchesEnabled}
            />
            <CurrentBranchLikeMergeInformation currentBranchLike={currentBranchLike} />
          </>
        )}
      </div>
    </>
=======
}

export function Header(props: HeaderProps) {
  const { component, currentUser } = props;

  return (
    <div className="sw-flex sw-flex-shrink sw-items-center">
      <Breadcrumb component={component} currentUser={currentUser} />

      <BranchLikeNavigation component={component} />
    </div>
>>>>>>> 9e1fded1
  );
}

export default withCurrentUserContext(React.memo(Header));<|MERGE_RESOLUTION|>--- conflicted
+++ resolved
@@ -18,89 +18,43 @@
  * Inc., 51 Franklin Street, Fifth Floor, Boston, MA  02110-1301, USA.
  */
 import * as React from 'react';
-<<<<<<< HEAD
-import { Helmet } from 'react-helmet-async';
-import Favorite from '../../../../components/controls/Favorite';
-import { ProjectAlmBindingResponse } from '../../../../types/alm-settings';
-import { BranchLike } from '../../../../types/branch-like';
 import { Component, Organization } from '../../../../types/types';
-import { CurrentUser, isLoggedIn } from '../../../../types/users';
-=======
-import { Component } from '../../../../types/types';
 import { CurrentUser } from '../../../../types/users';
->>>>>>> 9e1fded1
 import withCurrentUserContext from '../../current-user/withCurrentUserContext';
 import { Breadcrumb } from './Breadcrumb';
-<<<<<<< HEAD
+import BranchLikeNavigation from './branch-like/BranchLikeNavigation';
 import OrganizationAvatar from "../../../../apps/organizations/components/OrganizationAvatar";
 import OrganizationLink from "../../../../apps/organizations/components/OrganizationLink";
-=======
-import BranchLikeNavigation from './branch-like/BranchLikeNavigation';
->>>>>>> 9e1fded1
 
 export interface HeaderProps {
   component: Component;
   currentUser: CurrentUser;
-<<<<<<< HEAD
-  projectBinding?: ProjectAlmBindingResponse;
   organization: Organization;
   comparisonBranchesEnabled: boolean;
 }
 
 export function Header(props: HeaderProps) {
-  const { branchLikes, component, currentBranchLike, currentUser, projectBinding, organization } = props;
-
-  return (
-    <>
-      <Helmet title={component.name} />
-      <div className="display-flex-center flex-shrink">
-        {organization &&
-            <>
-              <OrganizationAvatar organization={organization} />
-              <OrganizationLink
-                  className="navbar-context-header-breadcrumb-link link-base-color link-no-underline spacer-left"
-                  organization={organization}>
-                {organization.name}
-              </OrganizationLink>
-              <span className="slash-separator" />
-            </>
-        }
-        <Breadcrumb component={component} currentBranchLike={currentBranchLike} />
-        {isLoggedIn(currentUser) && (
-          <Favorite
-            className="spacer-left"
-            component={component.key}
-            favorite={Boolean(component.isFavorite)}
-            qualifier={component.qualifier}
-          />
-        )}
-        {currentBranchLike && (
-          <>
-            <BranchLikeNavigation
-              branchLikes={branchLikes}
-              component={component}
-              currentBranchLike={currentBranchLike}
-              projectBinding={projectBinding}
-              comparisonBranchesEnabled={props.comparisonBranchesEnabled}
-            />
-            <CurrentBranchLikeMergeInformation currentBranchLike={currentBranchLike} />
-          </>
-        )}
-      </div>
-    </>
-=======
-}
-
-export function Header(props: HeaderProps) {
-  const { component, currentUser } = props;
+  const { component, currentUser, organization, comparisonBranchesEnabled } = props;
 
   return (
     <div className="sw-flex sw-flex-shrink sw-items-center">
+      {organization &&
+        <>
+          <OrganizationAvatar organization={organization} />
+          <OrganizationLink
+            className="navbar-context-header-breadcrumb-link link-base-color link-no-underline spacer-left"
+            organization={organization}
+          >
+            {organization.name}
+          </OrganizationLink>
+          <span className="slash-separator" />
+        </>
+      }
+
       <Breadcrumb component={component} currentUser={currentUser} />
 
-      <BranchLikeNavigation component={component} />
+      <BranchLikeNavigation component={component} comparisonBranchesEnabled={comparisonBranchesEnabled} />
     </div>
->>>>>>> 9e1fded1
   );
 }
 
