--- conflicted
+++ resolved
@@ -36,9 +36,9 @@
 } from '../types/types';
 
 export interface BaseSearchProjectsParameters {
+  organization: string;
   analyzedBefore?: string;
   onProvisionedOnly?: boolean;
-  organization: string;
   projects?: string;
   q?: string;
   qualifiers?: string;
@@ -46,56 +46,15 @@
 }
 
 export interface ProjectBase {
+  organization: string;
   key: string;
   name: string;
   qualifier: string;
   visibility: Visibility;
+}
+
+export interface ComponentRaw {
   organization: string;
-}
-
-<<<<<<< HEAD
-export interface Project extends ProjectBase {
-  id: string;
-  lastAnalysisDate?: string;
-  organization: string;
-}
-
-export interface SearchProjectsParameters extends BaseSearchProjectsParameters {
-  p?: number;
-  ps?: number;
-}
-
-export function getComponents(parameters: SearchProjectsParameters): Promise<{
-  components: Project[];
-  paging: Paging;
-}> {
-  return getJSON('/api/projects/search', parameters);
-}
-
-export function bulkDeleteProjects(
-  parameters: BaseSearchProjectsParameters
-): Promise<void | Response> {
-  return post('/api/projects/bulk_delete', parameters).catch(throwGlobalError);
-}
-
-export function deleteProject(project: string): Promise<void | Response> {
-  return post('/api/projects/delete', { project }).catch(throwGlobalError);
-}
-
-export function deletePortfolio(portfolio: string): Promise<void | Response> {
-  return post('/api/views/delete', { key: portfolio }).catch(throwGlobalError);
-}
-
-export function createProject(data: {
-  name: string;
-  organization: string;
-  project: string;
-  mainBranch: string;
-  visibility?: Visibility;
-}): Promise<{ project: ProjectBase }> {
-  return postJSON('/api/projects/create', data).catch(throwGlobalError);
-=======
-export interface ComponentRaw {
   analysisDate?: string;
   isAiCodeAssured?: boolean;
   isFavorite?: boolean;
@@ -106,7 +65,6 @@
   qualifier: ComponentQualifier;
   tags: string[];
   visibility: Visibility;
->>>>>>> 9e1fded1
 }
 
 export function searchProjectTags(data?: { ps?: number; q?: string }): Promise<any> {
@@ -203,23 +161,6 @@
   return getJSON('/api/projects/search_my_projects', data);
 }
 
-<<<<<<< HEAD
-export interface Component {
-  id: string;
-  organization: string;
-  key: string;
-  name: string;
-  isFavorite?: boolean;
-  analysisDate?: string;
-  qualifier: ComponentQualifier;
-  tags: string[];
-  visibility: Visibility;
-  leakPeriodDate?: string;
-  needIssueSync?: boolean;
-}
-
-=======
->>>>>>> 9e1fded1
 export interface Facet {
   property: string;
   values: Array<{ count: number; val: string }>;
