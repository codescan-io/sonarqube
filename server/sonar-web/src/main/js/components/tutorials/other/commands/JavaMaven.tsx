--- conflicted
+++ resolved
@@ -60,15 +60,7 @@
           defaultMessage={translate('onboarding.analysis.docs')}
           id="onboarding.analysis.docs"
           values={{
-<<<<<<< HEAD
-            link: (
-              <DocLink to="https://knowledgebase.autorabit.com/codescan/docs">
-                {translate('onboarding.analysis.java.maven.docs_link')}
-              </DocLink>
-            ),
-=======
             link: <Link to={docUrl}>{translate('onboarding.analysis.java.maven.docs_link')}</Link>,
->>>>>>> 9e1fded1
           }}
         />
       </p>
