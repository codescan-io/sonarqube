/*
 * SonarQube
 * Copyright (C) 2009-2024 SonarSource SA
 * mailto:info AT sonarsource DOT com
 *
 * This program is free software; you can redistribute it and/or
 * modify it under the terms of the GNU Lesser General Public
 * License as published by the Free Software Foundation; either
 * version 3 of the License, or (at your option) any later version.
 *
 * This program is distributed in the hope that it will be useful,
 * but WITHOUT ANY WARRANTY; without even the implied warranty of
 * MERCHANTABILITY or FITNESS FOR A PARTICULAR PURPOSE.  See the GNU
 * Lesser General Public License for more details.
 *
 * You should have received a copy of the GNU Lesser General Public License
 * along with this program; if not, write to the Free Software Foundation,
 * Inc., 51 Franklin Street, Fifth Floor, Boston, MA  02110-1301, USA.
 */

import { LinkStandalone as Link } from '@sonarsource/echoes-react';
import { SubHeading } from 'design-system';
import * as React from 'react';
import { FormattedMessage } from 'react-intl';
import { DocLink } from '../../../../helpers/doc-links';
import { useDocUrl } from '../../../../helpers/docs';
import { translate } from '../../../../helpers/l10n';
import { InlineSnippet } from '../../components/InlineSnippet';
import { DotNetProps } from './DotNet';
import DotNetExecute from './DotNetExecute';

export default function DotNetFramework(props: DotNetProps) {
  const { baseUrl, component, token } = props;

  const docUrl = useDocUrl(DocLink.SonarScannerDotNet);

  const commands = [
    `SonarScanner.MSBuild.exe begin /k:"${component.key}" /d:sonar.host.url="${baseUrl}" /d:sonar.token="${token}"`,
    'MsBuild.exe /t:Rebuild',
    `SonarScanner.MSBuild.exe end /d:sonar.token="${token}"`,
  ];

  return (
    <div>
      <div>
        <SubHeading className=" sw-mb-2 sw-mt-8">
          {translate('onboarding.analysis.msbuild.header')}
        </SubHeading>
        <p>
          <FormattedMessage
            defaultMessage={translate('onboarding.analysis.msbuild.text')}
            id="onboarding.analysis.msbuild.text"
            values={{
<<<<<<< HEAD
              code: <code>%PATH%</code>,
              link: (
                <DocLink to="https://knowledgebase.autorabit.com/codescan/docs">
                  {translate('onboarding.analysis.msbuild.docs_link')}
                </DocLink>
              ),
=======
              code: <InlineSnippet snippet="SonarScanner.MSBuild.exe" />,
              path: <InlineSnippet snippet="%PATH%" />,
              link: <Link to={docUrl}>{translate('onboarding.analysis.msbuild.docs_link')}</Link>,
>>>>>>> 9e1fded1
            }}
          />
        </p>
      </div>

      <DotNetExecute commands={commands} />
    </div>
  );
}<|MERGE_RESOLUTION|>--- conflicted
+++ resolved
@@ -51,18 +51,9 @@
             defaultMessage={translate('onboarding.analysis.msbuild.text')}
             id="onboarding.analysis.msbuild.text"
             values={{
-<<<<<<< HEAD
-              code: <code>%PATH%</code>,
-              link: (
-                <DocLink to="https://knowledgebase.autorabit.com/codescan/docs">
-                  {translate('onboarding.analysis.msbuild.docs_link')}
-                </DocLink>
-              ),
-=======
               code: <InlineSnippet snippet="SonarScanner.MSBuild.exe" />,
               path: <InlineSnippet snippet="%PATH%" />,
               link: <Link to={docUrl}>{translate('onboarding.analysis.msbuild.docs_link')}</Link>,
->>>>>>> 9e1fded1
             }}
           />
         </p>
