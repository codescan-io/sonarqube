/*
 * SonarQube
 * Copyright (C) 2009-2024 SonarSource SA
 * mailto:info AT sonarsource DOT com
 *
 * This program is free software; you can redistribute it and/or
 * modify it under the terms of the GNU Lesser General Public
 * License as published by the Free Software Foundation; either
 * version 3 of the License, or (at your option) any later version.
 *
 * This program is distributed in the hope that it will be useful,
 * but WITHOUT ANY WARRANTY; without even the implied warranty of
 * MERCHANTABILITY or FITNESS FOR A PARTICULAR PURPOSE.  See the GNU
 * Lesser General Public License for more details.
 *
 * You should have received a copy of the GNU Lesser General Public License
 * along with this program; if not, write to the Free Software Foundation,
 * Inc., 51 Franklin Street, Fifth Floor, Boston, MA  02110-1301, USA.
 */

import { CodeSnippet, Link, Note, SubHeading } from 'design-system';
import * as React from 'react';
import { FormattedMessage } from 'react-intl';
import { GRADLE_SCANNER_VERSION } from '../../../../helpers/constants';
import { DocLink } from '../../../../helpers/doc-links';
import { useDocUrl } from '../../../../helpers/docs';
import { translate } from '../../../../helpers/l10n';
import { Component } from '../../../../types/types';
import InstanceMessage from '../../../common/InstanceMessage';
import GradleBuildSelection from '../../components/GradleBuildSelection';
import { InlineSnippet } from '../../components/InlineSnippet';
import { GradleBuildDSL } from '../../types';
import DoneNextSteps from '../DoneNextSteps';

export interface JavaGradleProps {
  baseUrl: string;
  component: Component;
  token: string;
}

const config = {
  [GradleBuildDSL.Groovy]: {
    lang: 'groovy',
    snippet: `plugins {
  id "org.sonarqube" version "${GRADLE_SCANNER_VERSION}"
}`,
  },
  [GradleBuildDSL.Kotlin]: {
    lang: 'kts',
    snippet: `plugins {
  id("org.sonarqube") version "${GRADLE_SCANNER_VERSION}"
}`,
  },
};

export default function JavaGradle(props: JavaGradleProps) {
  const { baseUrl, component, token } = props;

  const docUrl = useDocUrl(DocLink.SonarScannerGradle);

  const command = [
    './gradlew sonar',
    `-Dsonar.projectKey=${component.key}`,
    `-Dsonar.projectName='${component.name}'`,
    `-Dsonar.host.url=${baseUrl}`,
    `-Dsonar.token=${token}`,
  ];

  return (
    <div>
      <SubHeading className="sw-mb-2">
        {translate('onboarding.analysis.java.gradle.header')}
      </SubHeading>
      <InstanceMessage message={translate('onboarding.analysis.java.gradle.text.1')}>
        {(transformedMessage) => (
          <p className="sw-mb-2">
            <FormattedMessage
              defaultMessage={transformedMessage}
              id="onboarding.analysis.java.gradle.text.1"
              values={{
                plugin_code: <InlineSnippet snippet="org.sonarqube" />,
                groovy: <InlineSnippet snippet={GradleBuildDSL.Groovy} />,
                kotlin: <InlineSnippet snippet={GradleBuildDSL.Kotlin} />,
              }}
            />
          </p>
        )}
      </InstanceMessage>
      <GradleBuildSelection className="sw-mt-4 sw-mb-4">
        {(build) => (
          <CodeSnippet
            language={config[build].lang}
            className="sw-p-4"
            snippet={config[build].snippet}
          />
        )}
      </GradleBuildSelection>
      <p className="sw-mb-4">
        <Note as="em">
          <FormattedMessage
            defaultMessage={translate('onboarding.analysis.java.gradle.latest_version')}
            id="onboarding.analysis.java.gradle.latest_version"
            values={{
<<<<<<< HEAD
              link: (
                <DocLink to="https://knowledgebase.autorabit.com/codescan/docs">
                  {translate('here')}
                </DocLink>
              ),
=======
              link: <Link to={docUrl}>{translate('here')}</Link>,
>>>>>>> 9e1fded1
            }}
          />
        </Note>
      </p>
      <p className="sw-mt-2 sw-mb-2">{translate('onboarding.analysis.java.gradle.text.2')}</p>
      <CodeSnippet className="sw-p-4" snippet={command} />
      <p className="sw-mt-4">
        <FormattedMessage
          defaultMessage={translate('onboarding.analysis.docs')}
          id="onboarding.analysis.docs"
          values={{
<<<<<<< HEAD
            link: (
              <DocLink to="https://knowledgebase.autorabit.com/codescan/docs">
                {translate('onboarding.analysis.java.gradle.docs_link')}
              </DocLink>
            ),
=======
            link: <Link to={docUrl}>{translate('onboarding.analysis.java.gradle.docs_link')}</Link>,
>>>>>>> 9e1fded1
          }}
        />
      </p>
      <DoneNextSteps />
    </div>
  );
}<|MERGE_RESOLUTION|>--- conflicted
+++ resolved
@@ -101,15 +101,7 @@
             defaultMessage={translate('onboarding.analysis.java.gradle.latest_version')}
             id="onboarding.analysis.java.gradle.latest_version"
             values={{
-<<<<<<< HEAD
-              link: (
-                <DocLink to="https://knowledgebase.autorabit.com/codescan/docs">
-                  {translate('here')}
-                </DocLink>
-              ),
-=======
               link: <Link to={docUrl}>{translate('here')}</Link>,
->>>>>>> 9e1fded1
             }}
           />
         </Note>
@@ -121,15 +113,7 @@
           defaultMessage={translate('onboarding.analysis.docs')}
           id="onboarding.analysis.docs"
           values={{
-<<<<<<< HEAD
-            link: (
-              <DocLink to="https://knowledgebase.autorabit.com/codescan/docs">
-                {translate('onboarding.analysis.java.gradle.docs_link')}
-              </DocLink>
-            ),
-=======
             link: <Link to={docUrl}>{translate('onboarding.analysis.java.gradle.docs_link')}</Link>,
->>>>>>> 9e1fded1
           }}
         />
       </p>
