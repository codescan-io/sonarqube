--- conflicted
+++ resolved
@@ -61,13 +61,7 @@
               dir: <InlineSnippet snippet="bin" />,
               env_var: <InlineSnippet snippet={os === OSs.Windows ? '%PATH%' : 'PATH'} />,
               link: (
-<<<<<<< HEAD
-                <DocLink to="https://knowledgebase.autorabit.com/codescan/docs">
-                  {translate('onboarding.analysis.sq_scanner.docs_link')}
-                </DocLink>
-=======
                 <Link to={docUrl}>{translate('onboarding.analysis.sq_scanner.docs_link')}</Link>
->>>>>>> 9e1fded1
               ),
             }}
           />
