--- conflicted
+++ resolved
@@ -32,21 +32,6 @@
 export default function PageHeader({ children }: Readonly<Props>) {
   const toUrl = useDocUrl(DocLink.Webhooks);
 
-<<<<<<< HEAD
-      <p className="page-description">
-        <FormattedMessage
-          defaultMessage={translate('webhooks.description')}
-          id="webhooks.description"
-          values={{
-            url: (
-              <DocLink to="https://knowledgebase.autorabit.com/codescan/docs/webhooks/">
-                {translate('webhooks.documentation_link')}
-              </DocLink>
-            ),
-          }}
-        />
-      </p>
-=======
   return (
     <header className="sw-mb-2 sw-flex sw-items-center sw-justify-between">
       <div>
@@ -63,7 +48,6 @@
         </p>
       </div>
       <div>{children}</div>
->>>>>>> 9e1fded1
     </header>
   );
 }