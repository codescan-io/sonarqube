--- conflicted
+++ resolved
@@ -97,15 +97,10 @@
             <ItemDangerButton onClick={props.onDelete}>
               {translate(
                 isPullRequest(branchLike)
-<<<<<<< HEAD
                   ? (branchLike.isComparisonBranch
                         ? 'project_branch_pull_request.comparison_branch.delete'
-                        : 'project_branch_pull_request.pull_request.delete')
-                  : 'project_branch_pull_request.branch.delete'
-=======
-                  ? 'project_branch_pull_request.pull_request.delete'
-                  : 'project_branch_pull_request.branch.delete',
->>>>>>> 9e1fded1
+                        : 'project_branch_pull_request.pull_request.delete'
+                  ) : 'project_branch_pull_request.branch.delete'
               )}
             </ItemDangerButton>
           )}
