/*
 * SonarQube
 * Copyright (C) 2009-2024 SonarSource SA
 * mailto:info AT sonarsource DOT com
 *
 * This program is free software; you can redistribute it and/or
 * modify it under the terms of the GNU Lesser General Public
 * License as published by the Free Software Foundation; either
 * version 3 of the License, or (at your option) any later version.
 *
 * This program is distributed in the hope that it will be useful,
 * but WITHOUT ANY WARRANTY; without even the implied warranty of
 * MERCHANTABILITY or FITNESS FOR A PARTICULAR PURPOSE.  See the GNU
 * Lesser General Public License for more details.
 *
 * You should have received a copy of the GNU Lesser General Public License
 * along with this program; if not, write to the Free Software Foundation,
 * Inc., 51 Franklin Street, Fifth Floor, Boston, MA  02110-1301, USA.
 */
import { Button, ButtonVariety, Spinner } from '@sonarsource/echoes-react';
import {
  ButtonPrimary,
  ButtonSecondary,
  CodeSyntaxHighlighter,
  InputTextArea,
} from 'design-system';

import * as React from 'react';
import FormattingTips from '../../../components/common/FormattingTips';
import RuleTabViewer from '../../../components/rules/RuleTabViewer';
import { translate, translateWithParameters } from '../../../helpers/l10n';
import { sanitizeUserInput } from '../../../helpers/sanitize';
import { useUpdateRuleMutation } from '../../../queries/rules';
import { RuleDetails } from '../../../types/types';
import RemoveExtendedDescriptionModal from './RemoveExtendedDescriptionModal';

interface Props {
  canWrite: boolean | undefined;
  ruleDetails: RuleDetails;
  organization: string;
}

export default function RuleDetailsDescription(props: Readonly<Props>) {
  const { ruleDetails, canWrite } = props;
  const [description, setDescription] = React.useState('');
  const [descriptionForm, setDescriptionForm] = React.useState(false);
  const [removeDescriptionModal, setDescriptionModal] = React.useState(false);

  const { mutate: updateRule, isPending: updatingRule } = useUpdateRuleMutation(undefined, () =>
    setDescriptionForm(false),
  );

  const updateDescription = (text = '') => {
    updateRule({
<<<<<<< HEAD
      key: this.props.ruleDetails.key,
      organization: this.props.organization,
=======
      key: ruleDetails.key,
>>>>>>> 9e1fded1
      markdown_note: text,
    });
  };

  const renderExtendedDescription = () => (
    <div id="coding-rules-detail-description-extra">
      {ruleDetails.htmlNote !== undefined && (
        <CodeSyntaxHighlighter
          className="markdown sw-my-6"
          htmlAsString={sanitizeUserInput(ruleDetails.htmlNote)}
          language={ruleDetails.lang}
        />
      )}

      <div className="sw-my-6">
        {canWrite && (
          <ButtonSecondary
            onClick={() => {
              setDescription(ruleDetails.mdNote ?? '');
              setDescriptionForm(true);
            }}
          >
            {translate('coding_rules.extend_description')}
          </ButtonSecondary>
        )}
      </div>
    </div>
  );

  const renderForm = () => (
    <form
      aria-label={translate('coding_rules.detail.extend_description.form')}
      className="sw-my-6"
      onSubmit={(event: React.SyntheticEvent<HTMLFormElement>) => {
        event.preventDefault();
        updateDescription(description);
      }}
    >
      <InputTextArea
        aria-label={translate('coding_rules.extend_description')}
        className="sw-mb-2 sw-resize-y"
        id="coding-rules-detail-extend-description-text"
        size="full"
        onChange={({ currentTarget: { value } }: React.SyntheticEvent<HTMLTextAreaElement>) =>
          setDescription(value)
        }
        rows={4}
        value={description}
      />

      <div className="sw-flex sw-items-center sw-justify-between">
        <div className="sw-flex sw-items-center">
          <ButtonPrimary
            id="coding-rules-detail-extend-description-submit"
            disabled={updatingRule}
            type="submit"
          >
            {translate('save')}
          </ButtonPrimary>

          {ruleDetails.mdNote !== undefined && (
            <>
              <Button
                className="sw-ml-2"
                isDisabled={updatingRule}
                id="coding-rules-detail-extend-description-remove"
                onClick={() => setDescriptionModal(true)}
                variety={ButtonVariety.DangerOutline}
              >
                {translate('remove')}
              </Button>
              {removeDescriptionModal && (
                <RemoveExtendedDescriptionModal
                  onCancel={() => setDescriptionModal(false)}
                  onSubmit={() => {
                    setDescriptionModal(false);
                    updateDescription();
                  }}
                />
              )}
            </>
          )}

          <ButtonSecondary
            className="sw-ml-2"
            disabled={updatingRule}
            id="coding-rules-detail-extend-description-cancel"
            onClick={() => setDescriptionForm(false)}
          >
            {translate('cancel')}
          </ButtonSecondary>

          <Spinner className="sw-ml-2" isLoading={updatingRule} />
        </div>

        <FormattingTips />
      </div>
    </form>
  );

  return (
    <div className="js-rule-description">
      <RuleTabViewer ruleDetails={ruleDetails} />

      {ruleDetails.isExternal && (
        <div className="coding-rules-detail-description rule-desc markdown">
          {translateWithParameters('issue.external_issue_description', ruleDetails.name)}
        </div>
      )}

      {!ruleDetails.templateKey && (
        <div className="sw-mt-6">
          {!descriptionForm && renderExtendedDescription()}
          {descriptionForm && canWrite && renderForm()}
        </div>
      )}
    </div>
  );
}<|MERGE_RESOLUTION|>--- conflicted
+++ resolved
@@ -52,12 +52,8 @@
 
   const updateDescription = (text = '') => {
     updateRule({
-<<<<<<< HEAD
-      key: this.props.ruleDetails.key,
       organization: this.props.organization,
-=======
       key: ruleDetails.key,
->>>>>>> 9e1fded1
       markdown_note: text,
     });
   };
