--- conflicted
+++ resolved
@@ -122,15 +122,11 @@
       <BasicSeparator className="sw-my-4" />
 
       <TagFacet
+        organization={props.organization}
         onChange={props.onFilterChange}
         onToggle={props.onFacetToggle}
         open={!!props.openFacets.tags}
-<<<<<<< HEAD
-        organization={props.organization}
-        stats={props.facets && props.facets.tags}
-=======
         stats={props.facets?.tags}
->>>>>>> 9e1fded1
         values={props.query.tags}
       />
 
