/*
 * SonarQube
 * Copyright (C) 2009-2024 SonarSource SA
 * mailto:info AT sonarsource DOT com
 *
 * This program is free software; you can redistribute it and/or
 * modify it under the terms of the GNU Lesser General Public
 * License as published by the Free Software Foundation; either
 * version 3 of the License, or (at your option) any later version.
 *
 * This program is distributed in the hope that it will be useful,
 * but WITHOUT ANY WARRANTY; without even the implied warranty of
 * MERCHANTABILITY or FITNESS FOR A PARTICULAR PURPOSE.  See the GNU
 * Lesser General Public License for more details.
 *
 * You should have received a copy of the GNU Lesser General Public License
 * along with this program; if not, write to the Free Software Foundation,
 * Inc., 51 Franklin Street, Fifth Floor, Boston, MA  02110-1301, USA.
 */

import styled from '@emotion/styled';
import { Heading, Spinner } from '@sonarsource/echoes-react';
import {
  LAYOUT_FOOTER_HEIGHT,
  LargeCenteredLayout,
  PageContentFontWrapper,
  themeBorder,
  themeColor,
} from 'design-system';
import { keyBy, mapValues, omitBy, pick } from 'lodash';
import * as React from 'react';
import { Helmet } from 'react-helmet-async';
import { useSearchParams } from 'react-router-dom';
import A11ySkipTarget from '~sonar-aligned/components/a11y/A11ySkipTarget';
import { withRouter } from '~sonar-aligned/components/hoc/withRouter';
import { ComponentQualifier } from '~sonar-aligned/types/component';
import { Location, RawQuery, Router } from '~sonar-aligned/types/router';
import { searchProjects } from '../../../api/components';
import withAppStateContext from '../../../app/components/app-state/withAppStateContext';
import withCurrentUserContext from '../../../app/components/current-user/withCurrentUserContext';
import ScreenPositionHelper from '../../../components/common/ScreenPositionHelper';
import '../../../components/search-navigator.css';
import handleRequiredAuthentication from '../../../helpers/handleRequiredAuthentication';
import { translate } from '../../../helpers/l10n';
import { get, save } from '../../../helpers/storage';
import { isDefined } from '../../../helpers/types';
import { useIsLegacyCCTMode } from '../../../queries/settings';
import { AppState } from '../../../types/appstate';
import { CurrentUser, isLoggedIn } from '../../../types/users';
import { Query, hasFilterParams, parseUrlQuery } from '../query';
import '../styles.css';
import { Facets, Project } from '../types';
<<<<<<< HEAD
import { fetchProjectsByOrg, parseSorting, SORTING_SWITCH } from '../utils';
=======
import { SORTING_SWITCH, convertToQueryData, fetchProjects, parseSorting } from '../utils';
>>>>>>> 9e1fded1
import PageHeader from './PageHeader';
import PageSidebar from './PageSidebar';
import ProjectsList from './ProjectsList';

interface Props {
  appState: AppState;
  currentUser: CurrentUser;
  isFavorite: boolean;
  isLegacy: boolean;
  location: Location;
  router: Router;
  organization: string;
}

interface State {
  facets?: Facets;
  loading: boolean;
  pageIndex?: number;
  projects?: Omit<Project, 'measures'>[];
  query: Query;
  total?: number;
}

export const LS_PROJECTS_SORT = 'sonarqube.projects.sort';
export const LS_PROJECTS_VIEW = 'sonarqube.projects.view';

export class AllProjects extends React.PureComponent<Props, State> {
  mounted = false;

  constructor(props: Props) {
    super(props);
    this.state = { loading: true, query: {} };
  }

  componentDidMount() {
    this.mounted = true;

    if (this.props.isFavorite && !isLoggedIn(this.props.currentUser)) {
      handleRequiredAuthentication();
      return;
    }
<<<<<<< HEAD
    this.handleQueryChange(true, this.props.organization);
    addSideBarClass();
=======

    this.handleQueryChange();
>>>>>>> 9e1fded1
  }

  componentDidUpdate(prevProps: Props) {
    if (prevProps.location.query !== this.props.location.query) {
      this.handleQueryChange(false, this.props.organization);
    }

    if (prevProps.organization && this.props.organization && prevProps.organization !== this.props.organization) {
      this.setState({ loading: true });
    }
  }

  componentWillUnmount() {
    this.mounted = false;
  }

<<<<<<< HEAD
  fetchProjects = (query: Query, organization: string) => {
    this.setState({ loading: true, query });
    fetchProjectsByOrg(query, this.props.isFavorite, organization).then((response) => {
      if (this.mounted) {
        this.setState({
          facets: response.facets,
          loading: false,
          pageIndex: 1,
          projects: response.projects,
          total: response.total,
        });
      }
    }, this.stopLoading);
  };

=======
>>>>>>> 9e1fded1
  fetchMoreProjects = () => {
    const { isFavorite, isLegacy } = this.props;
    const { pageIndex, projects, query } = this.state;

    if (isDefined(pageIndex) && pageIndex !== 0 && projects && Object.keys(query).length !== 0) {
      this.setState({ loading: true });
<<<<<<< HEAD
      fetchProjectsByOrg(query, this.props.isFavorite, this.props.organization, pageIndex + 1).then((response) => {
=======

      fetchProjects({ isFavorite, query, pageIndex: pageIndex + 1, isLegacy }).then((response) => {
>>>>>>> 9e1fded1
        if (this.mounted) {
          this.setState({
            loading: false,
            pageIndex: pageIndex + 1,
            projects: [...projects, ...response.projects],
          });
        }
      }, this.stopLoading);
    }
  };

  getSort = () => this.state.query.sort ?? 'name';

  getView = () => this.state.query.view ?? 'overall';

  handleClearAll = () => {
    const { pathname, query } = this.props.location;

    const queryWithoutFilters = pick(query, ['view', 'sort']);

    this.props.router.push({ pathname, query: queryWithoutFilters });
  };

  handleFavorite = (key: string, isFavorite: boolean) => {
    this.setState(({ projects }) => {
      if (!projects) {
        return null;
      }

      return {
        projects: projects.map((p) => (p.key === key ? { ...p, isFavorite } : p)),
      };
    });
  };

  handlePerspectiveChange = ({ view }: { view?: string }) => {
    const query: {
      sort?: string;
      view: string | undefined;
    } = {
      view: view === 'overall' ? undefined : view,
    };

    if (this.state.query.view === 'leak' || view === 'leak') {
      if (isDefined(this.state.query.sort)) {
        const sort = parseSorting(this.state.query.sort);

        if (isDefined(SORTING_SWITCH[sort.sortValue])) {
          query.sort = (sort.sortDesc ? '-' : '') + SORTING_SWITCH[sort.sortValue];
        }
      }

      this.props.router.push({ pathname: this.props.location.pathname, query });
    } else {
      this.updateLocationQuery(query);
    }

    save(LS_PROJECTS_SORT, query.sort);
    save(LS_PROJECTS_VIEW, query.view);
  };

<<<<<<< HEAD
  handleQueryChange(initialMount: boolean, organization: string) {
    const query = parseUrlQuery(this.props.location.query);
    const savedOptions = getStorageOptions();
    const savedOptionsSet = savedOptions.sort || savedOptions.view;

    // if there is no visualization parameters (sort, view, visualization), but there are saved preferences in the localStorage
    if (initialMount && savedOptionsSet) {
      this.props.router.replace({ pathname: this.props.location.pathname, query: savedOptions });
      //this.setState({ loading: false });
    }
    this.fetchProjects(query, organization);
=======
  handleQueryChange() {
    const { isFavorite, isLegacy } = this.props;

    const queryRaw = this.props.location.query;
    const query = parseUrlQuery(queryRaw);

    this.setState({ loading: true, query });

    fetchProjects({ isFavorite, query, isLegacy }).then((response) => {
      // We ignore the request if the query changed since the time it was initiated
      // If that happened, another query will be initiated anyway
      if (this.mounted && queryRaw === this.props.location.query) {
        this.setState({
          facets: response.facets,
          loading: false,
          pageIndex: 1,
          projects: response.projects,
          total: response.total,
        });
      }
    }, this.stopLoading);
>>>>>>> 9e1fded1
  }

  handleSortChange = (sort: string, desc: boolean) => {
    const asString = (desc ? '-' : '') + sort;
    this.updateLocationQuery({ sort: asString });
    save(LS_PROJECTS_SORT, asString);
  };

  loadSearchResultCount = (property: string, values: string[]) => {
    const { isFavorite, isLegacy } = this.props;
    const { query = {} } = this.state;

    const data = convertToQueryData({ ...query, [property]: values }, isFavorite, isLegacy, {
      ps: 1,
      facets: property,
    });

    return searchProjects(data).then(({ facets }) => {
      const values = facets.find((facet) => facet.property === property)?.values ?? [];

      return mapValues(keyBy(values, 'val'), 'count');
    });
  };

  stopLoading = () => {
    if (this.mounted) {
      this.setState({ loading: false });
    }
  };

  updateLocationQuery = (newQuery: RawQuery) => {
    const query = omitBy({ ...this.props.location.query, ...newQuery }, (x) => !x);
    this.props.router.push({ pathname: this.props.location.pathname, query });
  };

  renderSide = () => (
    <SideBarStyle>
      <ScreenPositionHelper className="sw-z-filterbar">
        {({ top }) => (
          <section
            aria-label={translate('filters')}
            className="sw-overflow-y-auto project-filters-list"
            style={{ height: `calc((100vh - ${top}px) - ${LAYOUT_FOOTER_HEIGHT}px)` }}
          >
            <div className="sw-w-[300px] lg:sw-w-[390px]">
              <A11ySkipTarget
                anchor="projects_filters"
                label={translate('projects.skip_to_filters')}
                weight={10}
              />

              <PageSidebar
                applicationsEnabled={this.props.appState.qualifiers.includes(
                  ComponentQualifier.Application,
                )}
                facets={this.state.facets}
                loadSearchResultCount={this.loadSearchResultCount}
                onClearAll={this.handleClearAll}
                onQueryChange={this.updateLocationQuery}
                query={this.state.query}
                view={this.getView()}
              />
            </div>
          </section>
        )}
      </ScreenPositionHelper>
    </SideBarStyle>
  );

  renderHeader = () => (
<<<<<<< HEAD
    <div className="layout-page-header-panel layout-page-main-header">
      <div className="layout-page-header-panel-inner layout-page-main-header-inner">
        <div className="layout-page-main-inner">
          <PageHeader
            currentUser={this.props.currentUser}
            showHomepageIcon={!this.props.organization}
            loading={this.state.loading}
            onPerspectiveChange={this.handlePerspectiveChange}
            onQueryChange={this.updateLocationQuery}
            onSortChange={this.handleSortChange}
            query={this.state.query}
            selectedSort={this.getSort()}
            total={this.state.total}
            view={this.getView()}
          />
        </div>
      </div>
    </div>
=======
    <PageHeaderWrapper className="sw-w-full">
      <PageHeader
        currentUser={this.props.currentUser}
        onPerspectiveChange={this.handlePerspectiveChange}
        onQueryChange={this.updateLocationQuery}
        onSortChange={this.handleSortChange}
        query={this.state.query}
        selectedSort={this.getSort()}
        total={this.state.total}
        view={this.getView()}
      />
    </PageHeaderWrapper>
>>>>>>> 9e1fded1
  );

  renderMain = () => {
    if (this.state.loading && this.state.projects === undefined) {
      return <Spinner />;
    }

    return (
      <div className="it__layout-page-main-inner it__projects-list sw-h-full">
        {this.state.projects && (
          <ProjectsList
            cardType={this.getView()}
            currentUser={this.props.currentUser}
            handleFavorite={this.handleFavorite}
            isFavorite={this.props.isFavorite}
            isFiltered={hasFilterParams(this.state.query)}
            loading={this.state.loading}
            loadMore={this.fetchMoreProjects}
            projects={this.state.projects}
            query={this.state.query}
            total={this.state.total}
          />
        )}
      </div>
    );
  };

  render() {
    return (
      <StyledWrapper id="projects-page">
        <Helmet defer={false} title={translate('projects.page')} />

        <Heading as="h1" className="sw-sr-only">
          {translate('projects.page')}
        </Heading>

        <LargeCenteredLayout>
          <PageContentFontWrapper className="sw-flex sw-w-full sw-typo-lg">
            {this.renderSide()}

            <main className="sw-flex sw-flex-col sw-box-border sw-min-w-0 sw-pl-12 sw-pt-6 sw-flex-1">
              <A11ySkipTarget anchor="projects_main" />

              <Heading as="h2" className="sw-sr-only">
                {translate('list_of_projects')}
              </Heading>

              {this.renderHeader()}

              {this.renderMain()}
            </main>
          </PageContentFontWrapper>
        </LargeCenteredLayout>
      </StyledWrapper>
    );
  }
}

function getStorageOptions() {
  const options: {
    sort?: string;
    view?: string;
  } = {};

  if (get(LS_PROJECTS_SORT) !== null) {
    options.sort = get(LS_PROJECTS_SORT) ?? undefined;
  }

  if (get(LS_PROJECTS_VIEW) !== null) {
    options.view = get(LS_PROJECTS_VIEW) ?? undefined;
  }

  return options;
}

function AllProjectsWrapper(props: Readonly<Omit<Props, 'isLegacy'>>) {
  const [searchParams, setSearchParams] = useSearchParams();
  const savedOptions = getStorageOptions();
  const { data: isLegacy, isLoading } = useIsLegacyCCTMode();

  React.useEffect(
    () => {
      const hasViewParams = searchParams.get('sort') ?? searchParams.get('view');
      const hasSavedOptions = savedOptions.sort ?? savedOptions.view;

      if (!isDefined(hasViewParams) && isDefined(hasSavedOptions)) {
        setSearchParams(savedOptions);
      }
    },
    // eslint-disable-next-line react-hooks/exhaustive-deps
    [
      /* Run once on mount only */
    ],
  );

  return (
    <Spinner isLoading={isLoading}>
      <AllProjects {...props} isLegacy={isLegacy ?? false} />
    </Spinner>
  );
}

export default withRouter(withCurrentUserContext(withAppStateContext(AllProjectsWrapper)));

const StyledWrapper = styled.div`
  background-color: ${themeColor('backgroundPrimary')};
`;

const SideBarStyle = styled.div`
  border-left: ${themeBorder('default', 'filterbarBorder')};
  border-right: ${themeBorder('default', 'filterbarBorder')};
  background-color: ${themeColor('backgroundSecondary')};
`;

const PageHeaderWrapper = styled.div`
  height: 7.5rem;
  border-bottom: ${themeBorder('default', 'filterbarBorder')};
`;<|MERGE_RESOLUTION|>--- conflicted
+++ resolved
@@ -50,11 +50,7 @@
 import { Query, hasFilterParams, parseUrlQuery } from '../query';
 import '../styles.css';
 import { Facets, Project } from '../types';
-<<<<<<< HEAD
-import { fetchProjectsByOrg, parseSorting, SORTING_SWITCH } from '../utils';
-=======
 import { SORTING_SWITCH, convertToQueryData, fetchProjects, parseSorting } from '../utils';
->>>>>>> 9e1fded1
 import PageHeader from './PageHeader';
 import PageSidebar from './PageSidebar';
 import ProjectsList from './ProjectsList';
@@ -96,22 +92,13 @@
       handleRequiredAuthentication();
       return;
     }
-<<<<<<< HEAD
-    this.handleQueryChange(true, this.props.organization);
-    addSideBarClass();
-=======
 
     this.handleQueryChange();
->>>>>>> 9e1fded1
   }
 
   componentDidUpdate(prevProps: Props) {
     if (prevProps.location.query !== this.props.location.query) {
-      this.handleQueryChange(false, this.props.organization);
-    }
-
-    if (prevProps.organization && this.props.organization && prevProps.organization !== this.props.organization) {
-      this.setState({ loading: true });
+      this.handleQueryChange();
     }
   }
 
@@ -119,36 +106,14 @@
     this.mounted = false;
   }
 
-<<<<<<< HEAD
-  fetchProjects = (query: Query, organization: string) => {
-    this.setState({ loading: true, query });
-    fetchProjectsByOrg(query, this.props.isFavorite, organization).then((response) => {
-      if (this.mounted) {
-        this.setState({
-          facets: response.facets,
-          loading: false,
-          pageIndex: 1,
-          projects: response.projects,
-          total: response.total,
-        });
-      }
-    }, this.stopLoading);
-  };
-
-=======
->>>>>>> 9e1fded1
   fetchMoreProjects = () => {
     const { isFavorite, isLegacy } = this.props;
     const { pageIndex, projects, query } = this.state;
 
     if (isDefined(pageIndex) && pageIndex !== 0 && projects && Object.keys(query).length !== 0) {
       this.setState({ loading: true });
-<<<<<<< HEAD
-      fetchProjectsByOrg(query, this.props.isFavorite, this.props.organization, pageIndex + 1).then((response) => {
-=======
 
       fetchProjects({ isFavorite, query, pageIndex: pageIndex + 1, isLegacy }).then((response) => {
->>>>>>> 9e1fded1
         if (this.mounted) {
           this.setState({
             loading: false,
@@ -210,19 +175,6 @@
     save(LS_PROJECTS_VIEW, query.view);
   };
 
-<<<<<<< HEAD
-  handleQueryChange(initialMount: boolean, organization: string) {
-    const query = parseUrlQuery(this.props.location.query);
-    const savedOptions = getStorageOptions();
-    const savedOptionsSet = savedOptions.sort || savedOptions.view;
-
-    // if there is no visualization parameters (sort, view, visualization), but there are saved preferences in the localStorage
-    if (initialMount && savedOptionsSet) {
-      this.props.router.replace({ pathname: this.props.location.pathname, query: savedOptions });
-      //this.setState({ loading: false });
-    }
-    this.fetchProjects(query, organization);
-=======
   handleQueryChange() {
     const { isFavorite, isLegacy } = this.props;
 
@@ -244,7 +196,6 @@
         });
       }
     }, this.stopLoading);
->>>>>>> 9e1fded1
   }
 
   handleSortChange = (sort: string, desc: boolean) => {
@@ -315,26 +266,6 @@
   );
 
   renderHeader = () => (
-<<<<<<< HEAD
-    <div className="layout-page-header-panel layout-page-main-header">
-      <div className="layout-page-header-panel-inner layout-page-main-header-inner">
-        <div className="layout-page-main-inner">
-          <PageHeader
-            currentUser={this.props.currentUser}
-            showHomepageIcon={!this.props.organization}
-            loading={this.state.loading}
-            onPerspectiveChange={this.handlePerspectiveChange}
-            onQueryChange={this.updateLocationQuery}
-            onSortChange={this.handleSortChange}
-            query={this.state.query}
-            selectedSort={this.getSort()}
-            total={this.state.total}
-            view={this.getView()}
-          />
-        </div>
-      </div>
-    </div>
-=======
     <PageHeaderWrapper className="sw-w-full">
       <PageHeader
         currentUser={this.props.currentUser}
@@ -347,7 +278,6 @@
         view={this.getView()}
       />
     </PageHeaderWrapper>
->>>>>>> 9e1fded1
   );
 
   renderMain = () => {
