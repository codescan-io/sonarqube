/*
 * SonarQube
 * Copyright (C) 2009-2024 SonarSource SA
 * mailto:info AT sonarsource DOT com
 *
 * This program is free software; you can redistribute it and/or
 * modify it under the terms of the GNU Lesser General Public
 * License as published by the Free Software Foundation; either
 * version 3 of the License, or (at your option) any later version.
 *
 * This program is distributed in the hope that it will be useful,
 * but WITHOUT ANY WARRANTY; without even the implied warranty of
 * MERCHANTABILITY or FITNESS FOR A PARTICULAR PURPOSE.  See the GNU
 * Lesser General Public License for more details.
 *
 * You should have received a copy of the GNU Lesser General Public License
 * along with this program; if not, write to the Free Software Foundation,
 * Inc., 51 Franklin Street, Fifth Floor, Boston, MA  02110-1301, USA.
 */
import {
  Button,
  ButtonIcon,
  ButtonSize,
  ButtonVariety,
  IconDelete,
  ModalAlert,
} from '@sonarsource/echoes-react';
import { ActionCell, ContentCell, NumericalCell, TableRow, TextError } from 'design-system';
import * as React from 'react';
<<<<<<< HEAD
import { deleteCondition } from '../../../api/quality-gates';
import withMetricsContext from '../../../app/components/metrics/withMetricsContext';
import { colors } from '../../../app/theme';
import { DeleteButton, EditButton } from '../../../components/controls/buttons';
import ConfirmModal from '../../../components/controls/ConfirmModal';
import Tooltip from '../../../components/controls/Tooltip';
import InfoIcon from '../../../components/icons/InfoIcon';
import { getLocalizedMetricName, translate, translateWithParameters } from '../../../helpers/l10n';
import {
  CaycStatus,
  Condition as ConditionType,
  Dict,
  Metric,
  QualityGate,
} from '../../../types/types';
import {
  CAYC_CONDITIONS_WITH_FIXED_VALUE,
  getLocalizedMetricNameNoDiffMetric,
  isCaycCondition,
} from '../utils';
import CaycOverCompliantBadgeTooltip from './CaycOverCompliantBadgeTooltip';
import ConditionModal from './ConditionModal';
=======
import { useMetrics } from '../../../app/components/metrics/withMetricsContext';
import { getLocalizedMetricName, translate, translateWithParameters } from '../../../helpers/l10n';
import { getOperatorLabel } from '../../../helpers/qualityGates';
import { useDeleteConditionMutation } from '../../../queries/quality-gates';
import { MetricKey } from '../../../sonar-aligned/types/metrics';
import { CaycStatus, Condition as ConditionType, Metric, QualityGate } from '../../../types/types';
import {
  getLocalizedMetricNameNoDiffMetric,
  isConditionWithFixedValue,
  isNonEditableMetric,
} from '../utils';
>>>>>>> 9e1fded1
import ConditionValue from './ConditionValue';
import EditConditionModal from './EditConditionModal';

export enum ConditionChange {
  Added = 'added',
  Updated = 'updated',
  Deleted = 'deleted',
}

interface Props {
  canEdit: boolean;
  condition: ConditionType;
  isCaycModal?: boolean;
  metric: Metric;
<<<<<<< HEAD
  organization: string;
  onRemoveCondition: (Condition: ConditionType) => void;
  onSaveCondition: (newCondition: ConditionType, oldCondition: ConditionType) => void;
=======
>>>>>>> 9e1fded1
  qualityGate: QualityGate;
  showEdit?: boolean;
}

<<<<<<< HEAD
const TOOLTIP_MOUSE_LEAVE_DELAY = 0.3;
export class ConditionComponent extends React.PureComponent<Props, State> {
  constructor(props: Props) {
    super(props);
    this.state = {
      deleteFormOpen: false,
      modal: false,
    };
  }

  handleUpdateCondition = (newCondition: ConditionType) => {
    this.props.onSaveCondition(newCondition, this.props.condition);
  };
=======
export default function ConditionComponent({
  condition,
  canEdit,
  metric,
  qualityGate,
  showEdit,
  isCaycModal,
}: Readonly<Props>) {
  const { mutateAsync: deleteCondition } = useDeleteConditionMutation(qualityGate.name);
  const metrics = useMetrics();
  const { op = 'GT' } = condition;
>>>>>>> 9e1fded1

  const isCaycCompliantAndOverCompliant = qualityGate.caycStatus !== CaycStatus.NonCompliant;

  return (
    <TableRow>
      <ContentCell>
        {getLocalizedMetricNameNoDiffMetric(metric, metrics)}
        {metric.hidden && <TextError className="sw-ml-1" text={translate('deprecated')} />}
      </ContentCell>

      <ContentCell className="sw-whitespace-nowrap">{getOperatorLabel(op, metric)}</ContentCell>

<<<<<<< HEAD
  closeDeleteForm = () => {
    this.setState({ deleteFormOpen: false });
  };

  removeCondition = (condition: ConditionType) => {
    deleteCondition({ id: condition.id, organization: this.props.organization }).then(
      () => this.props.onRemoveCondition(condition),
      () => {}
    );
  };

  renderOperator() {
    // TODO can operator be missing?
    const { op = 'GT' } = this.props.condition;
    return this.props.metric.type === 'RATING'
      ? translate('quality_gates.operator', op, 'rating')
      : translate('quality_gates.operator', op);
  }

  render() {
    const {
      condition,
      canEdit,
      metric,
      organization,
      qualityGate,
      updated,
      metrics,
      showEdit = true,
      isCaycModal = false,
    } = this.props;

    const isCaycCompliantAndOverCompliant = qualityGate.caycStatus !== CaycStatus.NonCompliant;

    return (
      <tr className={classNames({ highlighted: updated })}>
        <td className="text-middle">
          {getLocalizedMetricNameNoDiffMetric(metric, metrics)}
          {metric.hidden && (
            <span className="text-danger little-spacer-left">{translate('deprecated')}</span>
          )}
        </td>

        <td className="text-middle nowrap">{this.renderOperator()}</td>

        <td className="text-middle nowrap">
          <ConditionValue
            metric={metric}
            isCaycModal={isCaycModal}
            condition={condition}
            isCaycCompliantAndOverCompliant={isCaycCompliantAndOverCompliant}
          />
        </td>
        <td className="text-middle nowrap display-flex-justify-end">
          {!isCaycCondition(condition) && isCaycCompliantAndOverCompliant && (
            <span className="display-flex-center spacer-right">
              <Tooltip
                overlay={<CaycOverCompliantBadgeTooltip />}
                mouseLeaveDelay={TOOLTIP_MOUSE_LEAVE_DELAY}
              >
                <InfoIcon fill={colors.alertIconInfo} />
              </Tooltip>
            </span>
          )}
          {!isCaycModal && canEdit && (
            <>
              {(!isCaycCompliantAndOverCompliant ||
                !CAYC_CONDITIONS_WITH_FIXED_VALUE.includes(condition.metric) ||
                (isCaycCompliantAndOverCompliant && showEdit)) && (
                <>
                  <EditButton
                    aria-label={translateWithParameters(
                      'quality_gates.condition.edit',
                      metric.name
                    )}
                    data-test="quality-gates__condition-update"
                    onClick={this.handleOpenUpdate}
                    className="spacer-right"
                  />
                  {this.state.modal && (
                    <ConditionModal
                      condition={condition}
                      header={translate('quality_gates.update_condition')}
                      metric={metric}
                      onAddCondition={this.handleUpdateCondition}
                      onClose={this.handleUpdateClose}
                      qualityGate={qualityGate}
                      organization={organization}
                    />
                  )}
                </>
              )}
              {(!isCaycCompliantAndOverCompliant ||
                !isCaycCondition(condition) ||
                (isCaycCompliantAndOverCompliant && showEdit)) && (
                <>
                  <DeleteButton
                    aria-label={translateWithParameters(
                      'quality_gates.condition.delete',
                      metric.name
                    )}
                    data-test="quality-gates__condition-delete"
                    onClick={this.handleDeleteClick}
                  />
                  {this.state.deleteFormOpen && (
                    <ConfirmModal
                      confirmButtonText={translate('delete')}
                      confirmData={condition}
                      header={translate('quality_gates.delete_condition')}
                      isDestructive={true}
                      onClose={this.closeDeleteForm}
                      onConfirm={this.removeCondition}
                    >
                      {translateWithParameters(
                        'quality_gates.delete_condition.confirm.message',
                        getLocalizedMetricName(this.props.metric)
                      )}
                    </ConfirmModal>
                  )}
                </>
=======
      <NumericalCell className="sw-whitespace-nowrap">
        <ConditionValue
          metric={metric}
          isCaycModal={isCaycModal}
          condition={condition}
          isCaycCompliantAndOverCompliant={isCaycCompliantAndOverCompliant}
        />
      </NumericalCell>
      <ActionCell>
        {!isCaycModal && canEdit && (
          <>
            {(!isCaycCompliantAndOverCompliant ||
              !isConditionWithFixedValue(condition) ||
              (isCaycCompliantAndOverCompliant && showEdit)) &&
              !isNonEditableMetric(condition.metric as MetricKey) && (
                <EditConditionModal
                  condition={condition}
                  header={translate('quality_gates.update_condition')}
                  metric={metric}
                  qualityGate={qualityGate}
                />
>>>>>>> 9e1fded1
              )}
            {(!isCaycCompliantAndOverCompliant ||
              !condition.isCaycCondition ||
              (isCaycCompliantAndOverCompliant && showEdit)) && (
              <ModalAlert
                title={translate('quality_gates.delete_condition')}
                description={translateWithParameters(
                  'quality_gates.delete_condition.confirm.message',
                  getLocalizedMetricName(metric),
                )}
                primaryButton={
                  <Button variety={ButtonVariety.Danger} onClick={() => deleteCondition(condition)}>
                    {translate('delete')}
                  </Button>
                }
                secondaryButtonLabel={translate('close')}
              >
                <ButtonIcon
                  Icon={IconDelete}
                  ariaLabel={translateWithParameters('quality_gates.condition.delete', metric.name)}
                  size={ButtonSize.Medium}
                  variety={ButtonVariety.DangerGhost}
                />
              </ModalAlert>
            )}
          </>
        )}
      </ActionCell>
    </TableRow>
  );
}<|MERGE_RESOLUTION|>--- conflicted
+++ resolved
@@ -27,30 +27,6 @@
 } from '@sonarsource/echoes-react';
 import { ActionCell, ContentCell, NumericalCell, TableRow, TextError } from 'design-system';
 import * as React from 'react';
-<<<<<<< HEAD
-import { deleteCondition } from '../../../api/quality-gates';
-import withMetricsContext from '../../../app/components/metrics/withMetricsContext';
-import { colors } from '../../../app/theme';
-import { DeleteButton, EditButton } from '../../../components/controls/buttons';
-import ConfirmModal from '../../../components/controls/ConfirmModal';
-import Tooltip from '../../../components/controls/Tooltip';
-import InfoIcon from '../../../components/icons/InfoIcon';
-import { getLocalizedMetricName, translate, translateWithParameters } from '../../../helpers/l10n';
-import {
-  CaycStatus,
-  Condition as ConditionType,
-  Dict,
-  Metric,
-  QualityGate,
-} from '../../../types/types';
-import {
-  CAYC_CONDITIONS_WITH_FIXED_VALUE,
-  getLocalizedMetricNameNoDiffMetric,
-  isCaycCondition,
-} from '../utils';
-import CaycOverCompliantBadgeTooltip from './CaycOverCompliantBadgeTooltip';
-import ConditionModal from './ConditionModal';
-=======
 import { useMetrics } from '../../../app/components/metrics/withMetricsContext';
 import { getLocalizedMetricName, translate, translateWithParameters } from '../../../helpers/l10n';
 import { getOperatorLabel } from '../../../helpers/qualityGates';
@@ -62,7 +38,6 @@
   isConditionWithFixedValue,
   isNonEditableMetric,
 } from '../utils';
->>>>>>> 9e1fded1
 import ConditionValue from './ConditionValue';
 import EditConditionModal from './EditConditionModal';
 
@@ -77,31 +52,10 @@
   condition: ConditionType;
   isCaycModal?: boolean;
   metric: Metric;
-<<<<<<< HEAD
-  organization: string;
-  onRemoveCondition: (Condition: ConditionType) => void;
-  onSaveCondition: (newCondition: ConditionType, oldCondition: ConditionType) => void;
-=======
->>>>>>> 9e1fded1
   qualityGate: QualityGate;
   showEdit?: boolean;
 }
 
-<<<<<<< HEAD
-const TOOLTIP_MOUSE_LEAVE_DELAY = 0.3;
-export class ConditionComponent extends React.PureComponent<Props, State> {
-  constructor(props: Props) {
-    super(props);
-    this.state = {
-      deleteFormOpen: false,
-      modal: false,
-    };
-  }
-
-  handleUpdateCondition = (newCondition: ConditionType) => {
-    this.props.onSaveCondition(newCondition, this.props.condition);
-  };
-=======
 export default function ConditionComponent({
   condition,
   canEdit,
@@ -113,7 +67,6 @@
   const { mutateAsync: deleteCondition } = useDeleteConditionMutation(qualityGate.name);
   const metrics = useMetrics();
   const { op = 'GT' } = condition;
->>>>>>> 9e1fded1
 
   const isCaycCompliantAndOverCompliant = qualityGate.caycStatus !== CaycStatus.NonCompliant;
 
@@ -126,128 +79,6 @@
 
       <ContentCell className="sw-whitespace-nowrap">{getOperatorLabel(op, metric)}</ContentCell>
 
-<<<<<<< HEAD
-  closeDeleteForm = () => {
-    this.setState({ deleteFormOpen: false });
-  };
-
-  removeCondition = (condition: ConditionType) => {
-    deleteCondition({ id: condition.id, organization: this.props.organization }).then(
-      () => this.props.onRemoveCondition(condition),
-      () => {}
-    );
-  };
-
-  renderOperator() {
-    // TODO can operator be missing?
-    const { op = 'GT' } = this.props.condition;
-    return this.props.metric.type === 'RATING'
-      ? translate('quality_gates.operator', op, 'rating')
-      : translate('quality_gates.operator', op);
-  }
-
-  render() {
-    const {
-      condition,
-      canEdit,
-      metric,
-      organization,
-      qualityGate,
-      updated,
-      metrics,
-      showEdit = true,
-      isCaycModal = false,
-    } = this.props;
-
-    const isCaycCompliantAndOverCompliant = qualityGate.caycStatus !== CaycStatus.NonCompliant;
-
-    return (
-      <tr className={classNames({ highlighted: updated })}>
-        <td className="text-middle">
-          {getLocalizedMetricNameNoDiffMetric(metric, metrics)}
-          {metric.hidden && (
-            <span className="text-danger little-spacer-left">{translate('deprecated')}</span>
-          )}
-        </td>
-
-        <td className="text-middle nowrap">{this.renderOperator()}</td>
-
-        <td className="text-middle nowrap">
-          <ConditionValue
-            metric={metric}
-            isCaycModal={isCaycModal}
-            condition={condition}
-            isCaycCompliantAndOverCompliant={isCaycCompliantAndOverCompliant}
-          />
-        </td>
-        <td className="text-middle nowrap display-flex-justify-end">
-          {!isCaycCondition(condition) && isCaycCompliantAndOverCompliant && (
-            <span className="display-flex-center spacer-right">
-              <Tooltip
-                overlay={<CaycOverCompliantBadgeTooltip />}
-                mouseLeaveDelay={TOOLTIP_MOUSE_LEAVE_DELAY}
-              >
-                <InfoIcon fill={colors.alertIconInfo} />
-              </Tooltip>
-            </span>
-          )}
-          {!isCaycModal && canEdit && (
-            <>
-              {(!isCaycCompliantAndOverCompliant ||
-                !CAYC_CONDITIONS_WITH_FIXED_VALUE.includes(condition.metric) ||
-                (isCaycCompliantAndOverCompliant && showEdit)) && (
-                <>
-                  <EditButton
-                    aria-label={translateWithParameters(
-                      'quality_gates.condition.edit',
-                      metric.name
-                    )}
-                    data-test="quality-gates__condition-update"
-                    onClick={this.handleOpenUpdate}
-                    className="spacer-right"
-                  />
-                  {this.state.modal && (
-                    <ConditionModal
-                      condition={condition}
-                      header={translate('quality_gates.update_condition')}
-                      metric={metric}
-                      onAddCondition={this.handleUpdateCondition}
-                      onClose={this.handleUpdateClose}
-                      qualityGate={qualityGate}
-                      organization={organization}
-                    />
-                  )}
-                </>
-              )}
-              {(!isCaycCompliantAndOverCompliant ||
-                !isCaycCondition(condition) ||
-                (isCaycCompliantAndOverCompliant && showEdit)) && (
-                <>
-                  <DeleteButton
-                    aria-label={translateWithParameters(
-                      'quality_gates.condition.delete',
-                      metric.name
-                    )}
-                    data-test="quality-gates__condition-delete"
-                    onClick={this.handleDeleteClick}
-                  />
-                  {this.state.deleteFormOpen && (
-                    <ConfirmModal
-                      confirmButtonText={translate('delete')}
-                      confirmData={condition}
-                      header={translate('quality_gates.delete_condition')}
-                      isDestructive={true}
-                      onClose={this.closeDeleteForm}
-                      onConfirm={this.removeCondition}
-                    >
-                      {translateWithParameters(
-                        'quality_gates.delete_condition.confirm.message',
-                        getLocalizedMetricName(this.props.metric)
-                      )}
-                    </ConfirmModal>
-                  )}
-                </>
-=======
       <NumericalCell className="sw-whitespace-nowrap">
         <ConditionValue
           metric={metric}
@@ -269,7 +100,6 @@
                   metric={metric}
                   qualityGate={qualityGate}
                 />
->>>>>>> 9e1fded1
               )}
             {(!isCaycCompliantAndOverCompliant ||
               !condition.isCaycCondition ||
