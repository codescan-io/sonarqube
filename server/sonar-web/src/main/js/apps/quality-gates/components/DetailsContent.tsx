--- conflicted
+++ resolved
@@ -27,15 +27,8 @@
 import QualityGatePermissions from './QualityGatePermissions';
 
 export interface DetailsContentProps {
-<<<<<<< HEAD
-  isDefault?: boolean;
   organization: string;
-  onAddCondition: (condition: Condition) => void;
-  onRemoveCondition: (Condition: Condition) => void;
-  onSaveCondition: (newCondition: Condition, oldCondition: Condition) => void;
-=======
   isFetching?: boolean;
->>>>>>> 9e1fded1
   qualityGate: QualityGate;
 }
 
@@ -52,18 +45,7 @@
           </FlagMessage>
         )}
 
-<<<<<<< HEAD
-      <Conditions
-        onAddCondition={props.onAddCondition}
-        onRemoveCondition={props.onRemoveCondition}
-        onSaveCondition={props.onSaveCondition}
-        qualityGate={qualityGate}
-        organization={props.organization}
-        updatedConditionId={updatedConditionId}
-      />
-=======
-      <Conditions qualityGate={qualityGate} isFetching={isFetching} />
->>>>>>> 9e1fded1
+      <Conditions organization={props.organization} qualityGate={qualityGate} isFetching={isFetching} />
 
       <div className="sw-mt-10">
         <div className="sw-flex sw-flex-col">
@@ -80,23 +62,18 @@
             </p>
           ) : (
             <Projects
+              organization={props.organization}
               canEdit={actions.associateProjects}
               // pass unique key to re-mount the component when the quality gate changes
               key={qualityGate.name}
               qualityGate={qualityGate}
-              organization={props.organization}
             />
           )}
         </div>
 
         {actions.delegate && (
-<<<<<<< HEAD
-          <div className="width-50 big-padded-left">
+          <div className="sw-mt-10">
             <QualityGatePermissions organization={props.organization} qualityGate={qualityGate} />
-=======
-          <div className="sw-mt-10">
-            <QualityGatePermissions qualityGate={qualityGate} />
->>>>>>> 9e1fded1
           </div>
         )}
       </div>
