--- conflicted
+++ resolved
@@ -54,21 +54,8 @@
     this.handleSearch = debounce(this.handleSearch, DEBOUNCE_DELAY);
   }
 
-<<<<<<< HEAD
-  componentDidMount() {
-    this.mounted = true;
-  }
-
-  componentWillUnmount() {
-    this.mounted = false;
-  }
-
-  handleSearch = (q: string, resolve: (options: OptionWithValue[]) => void) => {
-    const { qualityGate, organization } = this.props;
-=======
   handleSearch = (q: string) => {
-    const { qualityGate } = this.props;
->>>>>>> 9e1fded1
+    const { organization, qualityGate } = this.props;
 
     const queryParams: SearchPermissionsParameters = {
       organization,
