/*
 * SonarQube
 * Copyright (C) 2009-2024 SonarSource SA
 * mailto:info AT sonarsource DOT com
 *
 * This program is free software; you can redistribute it and/or
 * modify it under the terms of the GNU Lesser General Public
 * License as published by the Free Software Foundation; either
 * version 3 of the License, or (at your option) any later version.
 *
 * This program is distributed in the hope that it will be useful,
 * but WITHOUT ANY WARRANTY; without even the implied warranty of
 * MERCHANTABILITY or FITNESS FOR A PARTICULAR PURPOSE.  See the GNU
 * Lesser General Public License for more details.
 *
 * You should have received a copy of the GNU Lesser General Public License
 * along with this program; if not, write to the Free Software Foundation,
 * Inc., 51 Franklin Street, Fifth Floor, Boston, MA  02110-1301, USA.
 */

import { Button, ButtonVariety } from '@sonarsource/echoes-react';
import { HelperHintIcon, Title } from 'design-system';
import * as React from 'react';
import DocHelpTooltip from '~sonar-aligned/components/controls/DocHelpTooltip';
import ModalButton, { ModalProps } from '../../../components/controls/ModalButton';
import { DocLink } from '../../../helpers/doc-links';
import { translate } from '../../../helpers/l10n';
import CreateQualityGateForm from './CreateQualityGateForm';

interface Props {
  canCreate: boolean;
<<<<<<< HEAD
  refreshQualityGates: () => Promise<void>;
  organization: string;
}

export default function ListHeader({ canCreate, refreshQualityGates, organization }: Props) {
  return (
    <div className="page-header">
      {canCreate && (
        <div className="page-actions">
          <ModalButton
            modal={({ onClose }) => (
              <CreateQualityGateForm onClose={onClose} onCreate={refreshQualityGates} organization={organization} />
            )}
          >
            {({ onClick }) => (
              <Button data-test="quality-gates__add" onClick={onClick}>
                {translate('create')}
              </Button>
            )}
          </ModalButton>
        </div>
      )}
=======
}

function CreateQualityGateModal() {
  const renderModal = React.useCallback(
    ({ onClose }: ModalProps) => <CreateQualityGateForm onClose={onClose} />,
    [],
  );

  return (
    <div>
      <ModalButton modal={renderModal}>
        {({ onClick }) => (
          <Button data-test="quality-gates__add" onClick={onClick} variety={ButtonVariety.Primary}>
            {translate('create')}
          </Button>
        )}
      </ModalButton>
    </div>
  );
}
>>>>>>> 9e1fded1

export default function ListHeader({ canCreate }: Readonly<Props>) {
  return (
    <div className="sw-flex sw-justify-between sw-pb-4">
      <div className="sw-flex sw-justify-between">
        <Title className="sw-flex sw-items-center sw-typo-lg-semibold sw-mb-0">
          {translate('quality_gates.page')}
        </Title>
        <DocHelpTooltip
          className="sw-ml-2"
          content={translate('quality_gates.help')}
          links={[
            {
<<<<<<< HEAD
              href: 'https://knowledgebase.autorabit.com/codescan/docs/customising-quality-gates',
=======
              href: DocLink.QualityGates,
>>>>>>> 9e1fded1
              label: translate('learn_more'),
            },
          ]}
        >
          <HelperHintIcon />
        </DocHelpTooltip>
      </div>
      {canCreate && <CreateQualityGateModal />}
    </div>
  );
}<|MERGE_RESOLUTION|>--- conflicted
+++ resolved
@@ -28,14 +28,29 @@
 import CreateQualityGateForm from './CreateQualityGateForm';
 
 interface Props {
+  organization: string;
   canCreate: boolean;
-<<<<<<< HEAD
-  refreshQualityGates: () => Promise<void>;
-  organization: string;
 }
+
+function CreateQualityGateModal() {
+  const renderModal = React.useCallback(
+    ({ onClose }: ModalProps) => <CreateQualityGateForm onClose={onClose} />,
+    [],
+  );
 
 export default function ListHeader({ canCreate, refreshQualityGates, organization }: Props) {
   return (
+    <div>
+      <ModalButton modal={renderModal}>
+        {({ onClick }) => (
+          <Button data-test="quality-gates__add" onClick={onClick} variety={ButtonVariety.Primary}>
+            {translate('create')}
+          </Button>
+        )}
+      </ModalButton>
+    </div>
+  );
+}
     <div className="page-header">
       {canCreate && (
         <div className="page-actions">
@@ -52,28 +67,6 @@
           </ModalButton>
         </div>
       )}
-=======
-}
-
-function CreateQualityGateModal() {
-  const renderModal = React.useCallback(
-    ({ onClose }: ModalProps) => <CreateQualityGateForm onClose={onClose} />,
-    [],
-  );
-
-  return (
-    <div>
-      <ModalButton modal={renderModal}>
-        {({ onClick }) => (
-          <Button data-test="quality-gates__add" onClick={onClick} variety={ButtonVariety.Primary}>
-            {translate('create')}
-          </Button>
-        )}
-      </ModalButton>
-    </div>
-  );
-}
->>>>>>> 9e1fded1
 
 export default function ListHeader({ canCreate }: Readonly<Props>) {
   return (
@@ -87,11 +80,8 @@
           content={translate('quality_gates.help')}
           links={[
             {
-<<<<<<< HEAD
+              href: DocLink.QualityGates,
               href: 'https://knowledgebase.autorabit.com/codescan/docs/customising-quality-gates',
-=======
-              href: DocLink.QualityGates,
->>>>>>> 9e1fded1
               label: translate('learn_more'),
             },
           ]}
