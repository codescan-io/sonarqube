--- conflicted
+++ resolved
@@ -23,32 +23,16 @@
 import { sortBy } from 'lodash';
 import * as React from 'react';
 import { FormattedMessage } from 'react-intl';
-<<<<<<< HEAD
-import { createCondition, updateCondition } from '../../../api/quality-gates';
-import DocLink from '../../../components/common/DocLink';
-import ConfirmModal from '../../../components/controls/ConfirmModal';
-=======
 import { DocLink } from '../../../helpers/doc-links';
 import { useDocUrl } from '../../../helpers/docs';
->>>>>>> 9e1fded1
 import { translate, translateWithParameters } from '../../../helpers/l10n';
 import { useFixQualityGateMutation } from '../../../queries/quality-gates';
 import { Condition, Dict, Metric, QualityGate } from '../../../types/types';
-<<<<<<< HEAD
-import { getCorrectCaycCondition, getWeakMissingAndNonCaycConditions } from '../utils';
-=======
 import { getWeakMissingAndNonCaycConditions } from '../utils';
->>>>>>> 9e1fded1
 import ConditionsTable from './ConditionsTable';
 
 interface Props {
   canEdit: boolean;
-<<<<<<< HEAD
-  organization: string;
-  metrics: Dict<Metric>;
-  updatedConditionId?: string;
-=======
->>>>>>> 9e1fded1
   conditions: Condition[];
   isOptimizing?: boolean;
   lockEditing: () => void;
@@ -58,129 +42,6 @@
   scope: 'new' | 'overall' | 'new-cayc';
 }
 
-<<<<<<< HEAD
-export default class CaycReviewUpdateConditionsModal extends React.PureComponent<Props> {
-  updateCaycQualityGate = () => {
-    const { conditions, qualityGate, organization } = this.props;
-    const promiseArr: Promise<Condition | undefined | void>[] = [];
-    const { weakConditions, missingConditions } = getWeakMissingAndNonCaycConditions(conditions);
-
-    weakConditions.forEach((condition) => {
-      promiseArr.push(
-        updateCondition({
-          ...getCorrectCaycCondition(condition),
-          id: condition.id,
-          organization,
-        })
-          .then((resultCondition) => {
-            const currentCondition = conditions.find((con) => con.metric === condition.metric);
-            if (currentCondition) {
-              this.props.onSaveCondition(resultCondition, currentCondition);
-            }
-          })
-          .catch(() => undefined)
-      );
-    });
-
-    missingConditions.forEach((condition) => {
-      promiseArr.push(
-        createCondition({
-          ...getCorrectCaycCondition(condition),
-          gateId: qualityGate.id,
-          organization,
-        })
-          .then((resultCondition) => this.props.onAddCondition(resultCondition))
-          .catch(() => undefined)
-      );
-    });
-
-    return Promise.all(promiseArr).then(() => {
-      this.props.lockEditing();
-    });
-  };
-
-  render() {
-    const { conditions, qualityGate, metrics } = this.props;
-
-    const { weakConditions, missingConditions } = getWeakMissingAndNonCaycConditions(conditions);
-    const sortedWeakConditions = sortBy(
-      weakConditions,
-      (condition) => metrics[condition.metric] && metrics[condition.metric].name
-    );
-
-    const sortedMissingConditions = sortBy(
-      missingConditions,
-      (condition) => metrics[condition.metric] && metrics[condition.metric].name
-    );
-
-    return (
-      <ConfirmModal
-        header={translateWithParameters(
-          'quality_gates.cayc.review_update_modal.header',
-          qualityGate.name
-        )}
-        confirmButtonText={translate('quality_gates.cayc.review_update_modal.confirm_text')}
-        onClose={this.props.onClose}
-        onConfirm={this.updateCaycQualityGate}
-        size="medium"
-      >
-        <div className="quality-gate-section huge-spacer-bottom">
-          <p>
-            <FormattedMessage
-              id="quality_gates.cayc.review_update_modal.description1"
-              defaultMessage={translate('quality_gates.cayc.review_update_modal.description1')}
-              values={{
-                cayc_link: (
-                  <DocLink to="https://knowledgebase.autorabit.com/codescan/docs">
-                    {translate('quality_gates.cayc')}
-                  </DocLink>
-                ),
-              }}
-            />
-          </p>
-
-          {sortedMissingConditions.length > 0 && (
-            <>
-              <h4 className="big-spacer-top spacer-bottom">
-                {translateWithParameters(
-                  'quality_gates.cayc.review_update_modal.add_condition.header',
-                  sortedMissingConditions.length
-                )}
-              </h4>
-              <ConditionsTable
-                {...this.props}
-                conditions={sortedMissingConditions}
-                showEdit={false}
-                isCaycModal={true}
-              />
-            </>
-          )}
-
-          {sortedWeakConditions.length > 0 && (
-            <>
-              <h4 className="big-spacer-top spacer-bottom">
-                {translateWithParameters(
-                  'quality_gates.cayc.review_update_modal.modify_condition.header',
-                  sortedWeakConditions.length
-                )}
-              </h4>
-              <ConditionsTable
-                {...this.props}
-                conditions={sortedWeakConditions}
-                showEdit={false}
-                isCaycModal={true}
-              />
-            </>
-          )}
-
-          <h4 className="big-spacer-top spacer-bottom">
-            {translate('quality_gates.cayc.review_update_modal.description2')}
-          </h4>
-        </div>
-      </ConfirmModal>
-    );
-  }
-=======
 export default function CaycReviewUpdateConditionsModal(props: Readonly<Props>) {
   const { conditions, qualityGate, metrics, lockEditing, onClose, isOptimizing } = props;
   const { mutateAsync: fixQualityGate } = useFixQualityGateMutation(qualityGate.name);
@@ -287,5 +148,4 @@
       secondaryButtonLabel={translate('close')}
     />
   );
->>>>>>> 9e1fded1
 }