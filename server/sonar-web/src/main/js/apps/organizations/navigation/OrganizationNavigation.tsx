/*
 * SonarQube
 * Copyright (C) 2009-2023 SonarSource SA
 * mailto:info AT sonarsource DOT com
 *
 * This program is free software; you can redistribute it and/or
 * modify it under the terms of the GNU Lesser General Public
 * License as published by the Free Software Foundation; either
 * version 3 of the License, or (at your option) any later version.
 *
 * This program is distributed in the hope that it will be useful,
 * but WITHOUT ANY WARRANTY; without even the implied warranty of
 * MERCHANTABILITY or FITNESS FOR A PARTICULAR PURPOSE.  See the GNU
 * Lesser General Public License for more details.
 *
 * You should have received a copy of the GNU Lesser General Public License
 * along with this program; if not, write to the Free Software Foundation,
 * Inc., 51 Franklin Street, Fifth Floor, Boston, MA  02110-1301, USA.
 */
import * as React from 'react';
import OrganizationNavigationHeader from './OrganizationNavigationHeader';
import OrganizationNavigationMenu from './OrganizationNavigationMenu';
import OrganizationNavigationMeta from './OrganizationNavigationMeta';
import { rawSizes } from '../../../app/theme';
import ContextNavBar from "../../../components/ui/ContextNavBar";
import { Organization } from "../../../types/types";
import { getRawNotificationsForOrganization } from '../../../../js/api/codescan';
import { throwGlobalError } from '../../../../js/helpers/error';

interface Props {
  location: { pathname: string };
  organization: Organization;
  userOrganizations: Organization[];
}

interface State{
  error: string,
}

export class OrganizationNavigation extends React.PureComponent<Props, State> {
  mounted = false;
  state: State = {
    error: ''
  };

  async componentDidMount() {
    this.mounted = true;
    const {organization} = {...this.props}
    await getRawNotificationsForOrganization(organization.kee).then((data:any)=>{
      const notfication = data?.organization?.notifications?.[0];
      if(notfication?.type==="error"){
        this.setState({ error: notfication.message });
      }
    }).catch(throwGlobalError)
 
 
 }

  componentWillUnmount() {
    this.mounted = false;
  }

  render(){
    const { contextNavHeightRaw } = rawSizes;
    const {location,organization,userOrganizations} = {...this.props}  
    const {error} = {...this.state};
    
    return (
      <>
      <ContextNavBar height={contextNavHeightRaw} id="context-navigation">
        <div className="navbar-context-justified">
          <OrganizationNavigationHeader
              organization={organization}
              organizations={userOrganizations}
          />
          <OrganizationNavigationMeta
              organization={organization}
          />
        </div>
        <OrganizationNavigationMenu
            location={location}
            organization={organization}
        />
      </ContextNavBar>
      {
<<<<<<< HEAD
        error?.length>0 ? (
        <div className='alert'>
=======
        error.length>0 ? (
        <div className='org-alert'>
>>>>>>> aeb901a3
          <div className='icon'>
            x
          </div>
          <div className='msg'>
            {error}
          </div>
        </div>
        ) : (<></>)
      }
    </>
  );
  }

}

export default OrganizationNavigation;<|MERGE_RESOLUTION|>--- conflicted
+++ resolved
@@ -83,13 +83,8 @@
         />
       </ContextNavBar>
       {
-<<<<<<< HEAD
         error?.length>0 ? (
-        <div className='alert'>
-=======
-        error.length>0 ? (
         <div className='org-alert'>
->>>>>>> aeb901a3
           <div className='icon'>
             x
           </div>
