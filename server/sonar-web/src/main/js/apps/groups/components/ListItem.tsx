--- conflicted
+++ resolved
@@ -43,19 +43,13 @@
 import Members from './Members';
 
 export interface ListItemProps {
+  organization: string | undefined;
   group: Group;
-<<<<<<< HEAD
-  onDelete: (group: Group) => void;
-  onEdit: (group: Group) => void;
-  onEditMembers: () => void;
-  organization: string | undefined;
-=======
   manageProvider: Provider | undefined;
->>>>>>> 9e1fded1
 }
 
 export default function ListItem(props: Readonly<ListItemProps>) {
-  const { manageProvider, group } = props;
+  const { organization, manageProvider, group } = props;
   const { name, managed, description } = group;
 
   const [groupToDelete, setGroupToDelete] = useState<Group | undefined>();
@@ -95,37 +89,13 @@
         {isGroupLocal() && <Badge className="sw-ml-1">{translate('local')}</Badge>}
       </ContentCell>
 
-<<<<<<< HEAD
-      <td className="thin text-middle text-right little-padded-right">{group.membersCount}</td>
-      <td className="little-padded-left">
-        {!group.default && <EditMembers group={group} onEdit={props.onEditMembers} organization={props.organization} />}
-      </td>
-=======
       <NumericalCell>
         <Spinner loading={isLoading}>{membersCount}</Spinner>
-        <Members group={group} onEdit={refetch} isManaged={isManaged()} />
+        <Members organization={organization} group={group} onEdit={refetch} isManaged={isManaged()} />
       </NumericalCell>
->>>>>>> 9e1fded1
 
       <ContentCell>{description}</ContentCell>
 
-<<<<<<< HEAD
-      <td className="thin text-right">
-        {!group.default && (
-          <ActionsDropdown>
-            <ActionsDropdownItem className="js-group-update" onClick={() => props.onEdit(group)}>
-              {translate('update_details')}
-            </ActionsDropdownItem>
-            <ActionsDropdownDivider />
-            <ActionsDropdownItem
-              className="js-group-delete"
-              destructive={true}
-              onClick={() => props.onDelete(group)}
-            >
-              {translate('delete')}
-            </ActionsDropdownItem>
-          </ActionsDropdown>
-=======
       <NumericalCell>
         {!group.default && (!isManaged() || isGroupLocal()) && (
           <>
@@ -164,7 +134,6 @@
         )}
         {groupToEdit && (
           <GroupForm create={false} group={groupToEdit} onClose={() => setGroupToEdit(undefined)} />
->>>>>>> 9e1fded1
         )}
       </NumericalCell>
     </TableRow>
