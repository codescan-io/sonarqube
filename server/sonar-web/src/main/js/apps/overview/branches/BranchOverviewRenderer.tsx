--- conflicted
+++ resolved
@@ -76,11 +76,8 @@
   period?: Period;
   projectIsEmpty?: boolean;
   qgStatuses?: QualityGateStatus[];
-<<<<<<< HEAD
+  qualityGate?: QualityGate;
   grc: boolean;
-=======
-  qualityGate?: QualityGate;
->>>>>>> 9e1fded1
 }
 
 export default function BranchOverviewRenderer(props: BranchOverviewRendererProps) {
@@ -101,11 +98,8 @@
     period,
     projectIsEmpty,
     qgStatuses,
-<<<<<<< HEAD
-    grc
-=======
     qualityGate,
->>>>>>> 9e1fded1
+    grc,
   } = props;
 
   const { query } = useLocation();
@@ -196,24 +190,6 @@
 
   return (
     <>
-<<<<<<< HEAD
-      <div className="page page-limited">
-        <div className="overview">
-          <A11ySkipTarget anchor="overview_main" />
-
-          {projectIsEmpty ? (
-            <NoCodeWarning branchLike={branch} component={component} measures={measures} />
-          ) : (
-            <div className="display-flex-row">
-              <div className="width-25 big-spacer-right">
-                <QualityGatePanel
-                  component={component}
-                  loading={loadingStatus}
-                  qgStatuses={qgStatuses}
-                  grc={grc}
-                />
-              </div>
-=======
       <FirstAnalysisNextStepsNotif
         component={component}
         branchesEnabled={branchesEnabled}
@@ -247,7 +223,6 @@
                       }
                       startTour={startTourGuide}
                     />
->>>>>>> 9e1fded1
 
                     <CardSeparator />
 
@@ -282,12 +257,6 @@
                     analyses={analyses}
                     component={component}
                     loading={loadingStatus}
-<<<<<<< HEAD
-                    measures={measures}
-                    period={period}
-                    grc={grc}
-                  />
-=======
                     qgStatuses={qgStatuses}
                     isNewCode={isNewCodeTab}
                     onTabSelect={selectTab}
@@ -329,9 +298,8 @@
                       </>
                     )}
                   </TabsPanel>
->>>>>>> 9e1fded1
-
-                  { !grc ? (<>      
+
+                  { !grc && (
                     <ActivityPanel
                       analyses={analyses}
                       branchLike={branch}
@@ -342,7 +310,8 @@
                       measuresHistory={measuresHistory}
                       metrics={metrics}
                       onGraphChange={onGraphChange}
-                    /></>) :(<></>)}            
+                    />
+                  )}
                 </div>
               </div>
             )}
