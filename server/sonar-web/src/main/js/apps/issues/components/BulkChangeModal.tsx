/*
 * SonarQube
 * Copyright (C) 2009-2024 SonarSource SA
 * mailto:info AT sonarsource DOT com
 *
 * This program is free software; you can redistribute it and/or
 * modify it under the terms of the GNU Lesser General Public
 * License as published by the Free Software Foundation; either
 * version 3 of the License, or (at your option) any later version.
 *
 * This program is distributed in the hope that it will be useful,
 * but WITHOUT ANY WARRANTY; without even the implied warranty of
 * MERCHANTABILITY or FITNESS FOR A PARTICULAR PURPOSE.  See the GNU
 * Lesser General Public License for more details.
 *
 * You should have received a copy of the GNU Lesser General Public License
 * along with this program; if not, write to the Free Software Foundation,
 * Inc., 51 Franklin Street, Fifth Floor, Boston, MA  02110-1301, USA.
 */

import { Checkbox, RadioButtonGroup, Spinner } from '@sonarsource/echoes-react';
import {
  ButtonPrimary,
  FlagMessage,
  FormField,
  Highlight,
  InputTextArea,
  LightLabel,
  Modal,
} from 'design-system';
import { countBy, flattenDeep, pickBy, sortBy } from 'lodash';
import * as React from 'react';
import { FormattedMessage } from 'react-intl';
import { throwGlobalError } from '~sonar-aligned/helpers/error';
import { bulkChangeIssues, searchIssueTags } from '../../../api/issues';
import FormattingTips from '../../../components/common/FormattingTips';
import { isTransitionHidden, transitionRequiresComment } from '../../../components/issue/helpers';
import { translate, translateWithParameters } from '../../../helpers/l10n';
<<<<<<< HEAD
import { Component, Dict, Issue, IssueType, Paging } from '../../../types/types';
import { CurrentUser } from '../../../types/users';
import AssigneeSelect, { AssigneeOption } from './AssigneeSelect';
import { withOrganizationContext } from "../../organizations/OrganizationContext";
import withComponentContext  from '../../../app/components/componentContext/withComponentContext';

const DEBOUNCE_DELAY = 250;

interface TagOption extends BasicSelectOption {
  label: string;
  value: string;
}
=======
import { withBranchStatusRefresh } from '../../../queries/branch';
import { IssueTransition } from '../../../types/issues';
import { Issue, Paging } from '../../../types/types';
import AssigneeSelect from './AssigneeSelect';
import TagsSelect from './TagsSelect';
>>>>>>> 9e1fded1

interface Props {
  fetchIssues: (x: {}) => Promise<{ issues: Issue[]; paging: Paging }>;
  needIssueSync?: boolean;
  onClose: () => void;
  onDone: () => void;
<<<<<<< HEAD
  organization: Organization;
=======
  refreshBranchStatus: () => void;
>>>>>>> 9e1fded1
}

interface FormFields {
  addTags?: Array<string>;
  assignee?: string;
  comment?: string;
  notifications?: boolean;
<<<<<<< HEAD
  organization: Organization;
  removeTags?: Array<{ label: string; value: string }>;
=======
  removeTags?: Array<string>;
>>>>>>> 9e1fded1
  severity?: string;
  transition?: IssueTransition;
  type?: string;
}

interface State extends FormFields {
  initialTags: Array<string>;
  issues: Issue[];
  // used for initial loading of issues
  loading: boolean;
  paging?: Paging;
  // used when submitting a form
  submitting: boolean;
}

enum InputField {
  addTags = 'addTags',
  assignee = 'assignee',
  removeTags = 'removeTags',
  severity = 'severity',
  type = 'type',
}

export const MAX_PAGE_SIZE = 500;

export class BulkChangeModal extends React.PureComponent<Props, State> {
  mounted = false;

  constructor(props: Props) {
    super(props);
    const organization  = props.organization.kee;
    this.state = { initialTags: [], issues: [], loading: true, submitting: false, organization };
    this.state = { initialTags: [], issues: [], loading: true, submitting: false };
  }

  componentDidMount() {
    const { needIssueSync } = this.props;

    this.mounted = true;

<<<<<<< HEAD
    Promise.all([this.loadIssues(), searchIssueTags({ organization: this.state.organization })]).then(
=======
    Promise.all([
      this.loadIssues(),
      needIssueSync ? Promise.resolve([]) : searchIssueTags({}),
    ]).then(
>>>>>>> 9e1fded1
      ([{ issues, paging }, tags]) => {
        if (this.mounted) {
          if (issues.length > MAX_PAGE_SIZE) {
            issues = issues.slice(0, MAX_PAGE_SIZE);
          }

          this.setState({
            initialTags: tags,
            issues,
            loading: false,
            paging,
          });
        }
      },
      () => {},
    );
  }

  componentWillUnmount() {
    this.mounted = false;
  }

  loadIssues = () => {
    return this.props.fetchIssues({ additionalFields: 'actions,transitions', ps: MAX_PAGE_SIZE });
  };

  handleAssigneeSelect = (assignee: string) => {
    this.setState({ assignee });
  };

<<<<<<< HEAD
  handleTagsSearch = (query: string, resolve: (option: TagOption[]) => void) => {
    searchIssueTags({ organization: this.props.organization.kee, q: query })
      .then((tags) => tags.map((tag) => ({ label: tag, value: tag })))
      .then(resolve)
      .catch(() => resolve([]));
=======
  handleTagsSearch = (query: string): Promise<string[]> => {
    return searchIssueTags({ q: query })
      .then((tags) => tags)
      .catch(() => []);
>>>>>>> 9e1fded1
  };

  handleTagsSelect =
    (field: InputField.addTags | InputField.removeTags) => (options: Array<string>) => {
      this.setState<keyof FormFields>({ [field]: options });
    };

  handleFieldCheck = (field: keyof FormFields) => (checked: boolean) => {
    if (!checked) {
      this.setState<keyof FormFields>({ [field]: undefined });
    } else if (field === 'notifications') {
      this.setState<keyof FormFields>({ [field]: true });
    }
  };

  handleRadioTransitionChange = (transition: IssueTransition) => {
    this.setState({ transition });
  };

  handleCommentChange = (event: React.SyntheticEvent<HTMLTextAreaElement>) => {
    this.setState({ comment: event.currentTarget.value });
  };

  handleSubmit = (event: React.FormEvent<HTMLFormElement>) => {
    event.preventDefault();

    const {
      addTags,
      assignee,
      comment,
      issues,
      notifications,
      removeTags,
      severity,
      transition,
      type,
    } = this.state;

    const query = pickBy(
      {
        add_tags: addTags?.join(),
        assign: assignee,
        comment,
        do_transition: transition,
        remove_tags: removeTags?.join(),
        sendNotifications: notifications,
        set_severity: severity,
        set_type: type,
      },
      (x) => x !== undefined,
    );

    const issueKeys = issues.map((issue) => issue.key);

    this.setState({ submitting: true });

    bulkChangeIssues(issueKeys, query).then(
      () => {
        this.setState({ submitting: false });
        this.props.refreshBranchStatus();
        this.props.onDone();
      },
      (error) => {
        this.setState({ submitting: false });
        throwGlobalError(error);
      },
    );
  };

  getAvailableTransitions(issues: Issue[]) {
    const allTransitions = flattenDeep(issues.map((issue) => issue.transitions));
    const countTransitions = countBy<IssueTransition>(allTransitions);

    return sortBy(Object.keys(countTransitions)).map((transition: IssueTransition) => ({
      transition,
      count: countTransitions[transition],
    }));
  }

  canSubmit = () => {
    const { addTags, assignee, removeTags, severity, transition, type } = this.state;

    return Boolean(
      (addTags && addTags.length > 0) ||
        (removeTags && removeTags.length > 0) ||
        assignee !== undefined ||
        severity ||
        transition ||
        type,
    );
  };

  renderField = (
    field: InputField,
    label: string,
    affected: number | undefined,
    input: React.ReactNode,
  ) => (
    <FormField htmlFor={`issues-bulk-change-${field}`} label={translate(label)}>
      <div className="sw-flex sw-items-center sw-justify-between">
        {input}

        {affected !== undefined && (
          <LightLabel>
            ({translateWithParameters('issue_bulk_change.x_issues', affected)})
          </LightLabel>
        )}
      </div>
    </FormField>
  );

  renderAssigneeField = () => {
<<<<<<< HEAD
    const { currentUser, organization } = this.props;
    const { issues } = this.state;
=======
    const { assignee, issues } = this.state;
>>>>>>> 9e1fded1
    const affected = this.state.issues.filter(hasAction('assign')).length;
    const field = InputField.assignee;

    if (affected === 0) {
      return null;
    }

<<<<<<< HEAD
    const input = (
      <AssigneeSelect
        inputId={`issues-bulk-change-${field}`}
        currentUser={currentUser}
        issues={issues}
        organization={organization.kee}
        onAssigneeSelect={this.handleAssigneeSelect}
      />
    );

    return this.renderField(field, 'issue.assign.formlink', affected, input);
  };

  renderTypeField = () => {
    const affected = this.state.issues.filter(hasAction('set_type')).length;
    const field = InputField.type;

    if (affected === 0) {
      return null;
    }

    const types: IssueType[] = ['BUG', 'VULNERABILITY', 'CODE_SMELL'];
    const options: BasicSelectOption[] = types.map((type) => ({
      label: translate('issue.type', type),
      value: type,
    }));

    const typeRenderer = (option: BasicSelectOption) => (
      <div className="display-flex-center">
        <IssueTypeIcon query={option.value} />
        <span className="little-spacer-left">{option.label}</span>
=======
    return (
      <div className="sw-flex sw-items-center sw-justify-between sw-mb-6">
        <AssigneeSelect
          className="sw-max-w-abs-300"
          inputId={`issues-bulk-change-${field}`}
          issues={issues}
          label={translate('issue.assign.formlink')}
          onAssigneeSelect={this.handleAssigneeSelect}
          selectedAssigneeKey={assignee}
        />
        {affected !== undefined && (
          <LightLabel>
            ({translateWithParameters('issue_bulk_change.x_issues', affected)})
          </LightLabel>
        )}
>>>>>>> 9e1fded1
      </div>
    );
  };

  renderTagsField = (
    field: InputField.addTags | InputField.removeTags,
    label: string,
    allowCreate: boolean,
  ) => {
    const { initialTags } = this.state;
    const tags = this.state[field] ?? [];
    const affected = this.state.issues.filter(hasAction('set_tags')).length;

    if (initialTags === undefined || affected === 0) {
      return null;
    }

    const input = (
      <TagsSelect
        allowCreation={allowCreate}
        inputId={`issues-bulk-change-${field}`}
        onChange={this.handleTagsSelect(field)}
        selectedTags={tags}
        onSearch={this.handleTagsSearch}
      />
    );

    return this.renderField(field, label, affected, input);
  };

  renderTransitionsField = () => {
    const transitions = this.getAvailableTransitions(this.state.issues).filter(
      (transition) => !isTransitionHidden(transition.transition),
    );

    if (transitions.length === 0) {
      return null;
    }

    return (
      <div className="sw-mb-6">
        <fieldset>
          <Highlight id="bulk-change-transition-label" as="legend" className="sw-mb-2">
            {translate('issue.change_status')}
          </Highlight>

          <RadioButtonGroup
            ariaLabelledBy="bulk-change-transition-label"
            id="bulk-change-transition"
            options={transitions.map(({ transition, count }) => ({
              label: translate('issue.transition', transition),
              value: transition,
              helpText: translateWithParameters('issue_bulk_change.x_issues', count),
            }))}
            onChange={this.handleRadioTransitionChange}
          />
        </fieldset>
      </div>
    );
  };

  renderCommentField = () => {
    const affectedIssuesCount = this.state.issues.filter(hasAction('comment')).length;
    if (affectedIssuesCount === 0) {
      return null;
    }

    // Selected transition does not require comment
    if (!this.state.transition || !transitionRequiresComment(this.state.transition)) {
      return null;
    }

    return (
      <FormField label={translate('issue_bulk_change.resolution_comment')}>
        <InputTextArea
          aria-label={translate('issue_bulk_change.resolution_comment')}
          onChange={this.handleCommentChange}
          placeholder={translate(
            'issue.transition.comment.placeholder',
            this.state.transition ?? '',
          )}
          rows={5}
          value={this.state.comment}
          size="auto"
          className="sw-resize-y sw-w-full"
        />
        <FormattingTips className="sw-mt-2" />
      </FormField>
    );
  };

  renderNotificationsField = () => (
    <Checkbox
      checked={this.state.notifications !== undefined}
      id="send-notifications"
      label={translate('issue.send_notifications')}
      onCheck={this.handleFieldCheck('notifications')}
    />
  );

  renderForm = () => {
    const { needIssueSync } = this.props;
    const { issues, loading, paging } = this.state;

    const limitReached = paging && paging.total > MAX_PAGE_SIZE;

    return (
      <Spinner isLoading={loading}>
        <form id="bulk-change-form" onSubmit={this.handleSubmit} className="sw-mr-4">
          {limitReached && (
            <FlagMessage className="sw-mb-4" variant="warning">
              <span>
                <FormattedMessage
                  defaultMessage={translate('issue_bulk_change.max_issues_reached')}
                  id="issue_bulk_change.max_issues_reached"
                  values={{ max: <strong>{MAX_PAGE_SIZE}</strong> }}
                />
              </span>
            </FlagMessage>
          )}

          {this.renderAssigneeField()}
          {!needIssueSync && this.renderTagsField(InputField.addTags, 'issue.add_tags', true)}

          {!needIssueSync &&
            this.renderTagsField(InputField.removeTags, 'issue.remove_tags', false)}

          {this.renderTransitionsField()}
          {this.renderCommentField()}
          {issues.length > 0 && this.renderNotificationsField()}

          {issues.length === 0 && (
            <FlagMessage variant="warning">{translate('issue_bulk_change.no_match')}</FlagMessage>
          )}
        </form>
      </Spinner>
    );
  };

  render() {
    const { issues, loading, submitting } = this.state;

    const canSubmit = this.canSubmit();

    return (
      <Modal
        body={this.renderForm()}
        headerTitle={
          loading
            ? translate('bulk_change')
            : translateWithParameters('issue_bulk_change.form.title', issues.length)
        }
        isScrollable
        loading={submitting}
        onClose={this.props.onClose}
        primaryButton={
          <ButtonPrimary
            disabled={!canSubmit || submitting || issues.length === 0}
            form="bulk-change-form"
            id="bulk-change-submit"
            type="submit"
          >
            {translate('apply')}
          </ButtonPrimary>
        }
        secondaryButtonLabel={translate('cancel')}
      />
    );
  }
}

function hasAction(action: string) {
  return (issue: Issue) => issue.actions?.includes(action);
}

<<<<<<< HEAD
function createTagPrompt(label: string) {
  return translateWithParameters('issue.create_tag_x', label);
}

export default withComponentContext(withOrganizationContext(BulkChangeModal));
=======
export default withBranchStatusRefresh(BulkChangeModal);
>>>>>>> 9e1fded1
<|MERGE_RESOLUTION|>--- conflicted
+++ resolved
@@ -36,50 +36,30 @@
 import FormattingTips from '../../../components/common/FormattingTips';
 import { isTransitionHidden, transitionRequiresComment } from '../../../components/issue/helpers';
 import { translate, translateWithParameters } from '../../../helpers/l10n';
-<<<<<<< HEAD
-import { Component, Dict, Issue, IssueType, Paging } from '../../../types/types';
-import { CurrentUser } from '../../../types/users';
-import AssigneeSelect, { AssigneeOption } from './AssigneeSelect';
-import { withOrganizationContext } from "../../organizations/OrganizationContext";
-import withComponentContext  from '../../../app/components/componentContext/withComponentContext';
-
-const DEBOUNCE_DELAY = 250;
-
-interface TagOption extends BasicSelectOption {
-  label: string;
-  value: string;
-}
-=======
 import { withBranchStatusRefresh } from '../../../queries/branch';
 import { IssueTransition } from '../../../types/issues';
 import { Issue, Paging } from '../../../types/types';
 import AssigneeSelect from './AssigneeSelect';
 import TagsSelect from './TagsSelect';
->>>>>>> 9e1fded1
+import { withOrganizationContext } from "../../organizations/OrganizationContext";
+import withComponentContext  from '../../../app/components/componentContext/withComponentContext';
 
 interface Props {
+  organization: Organization;
   fetchIssues: (x: {}) => Promise<{ issues: Issue[]; paging: Paging }>;
   needIssueSync?: boolean;
   onClose: () => void;
   onDone: () => void;
-<<<<<<< HEAD
+  refreshBranchStatus: () => void;
+}
+
+interface FormFields {
   organization: Organization;
-=======
-  refreshBranchStatus: () => void;
->>>>>>> 9e1fded1
-}
-
-interface FormFields {
   addTags?: Array<string>;
   assignee?: string;
   comment?: string;
   notifications?: boolean;
-<<<<<<< HEAD
-  organization: Organization;
-  removeTags?: Array<{ label: string; value: string }>;
-=======
   removeTags?: Array<string>;
->>>>>>> 9e1fded1
   severity?: string;
   transition?: IssueTransition;
   type?: string;
@@ -112,7 +92,6 @@
     super(props);
     const organization  = props.organization.kee;
     this.state = { initialTags: [], issues: [], loading: true, submitting: false, organization };
-    this.state = { initialTags: [], issues: [], loading: true, submitting: false };
   }
 
   componentDidMount() {
@@ -120,14 +99,10 @@
 
     this.mounted = true;
 
-<<<<<<< HEAD
-    Promise.all([this.loadIssues(), searchIssueTags({ organization: this.state.organization })]).then(
-=======
     Promise.all([
       this.loadIssues(),
-      needIssueSync ? Promise.resolve([]) : searchIssueTags({}),
+      needIssueSync ? Promise.resolve([]) : searchIssueTags({ organization: props.organization.kee }),
     ]).then(
->>>>>>> 9e1fded1
       ([{ issues, paging }, tags]) => {
         if (this.mounted) {
           if (issues.length > MAX_PAGE_SIZE) {
@@ -158,18 +133,10 @@
     this.setState({ assignee });
   };
 
-<<<<<<< HEAD
-  handleTagsSearch = (query: string, resolve: (option: TagOption[]) => void) => {
-    searchIssueTags({ organization: this.props.organization.kee, q: query })
-      .then((tags) => tags.map((tag) => ({ label: tag, value: tag })))
-      .then(resolve)
-      .catch(() => resolve([]));
-=======
   handleTagsSearch = (query: string): Promise<string[]> => {
-    return searchIssueTags({ q: query })
+    return searchIssueTags({ organization: this.props.organization.kee, q: query })
       .then((tags) => tags)
       .catch(() => []);
->>>>>>> 9e1fded1
   };
 
   handleTagsSelect =
@@ -282,12 +249,7 @@
   );
 
   renderAssigneeField = () => {
-<<<<<<< HEAD
-    const { currentUser, organization } = this.props;
-    const { issues } = this.state;
-=======
     const { assignee, issues } = this.state;
->>>>>>> 9e1fded1
     const affected = this.state.issues.filter(hasAction('assign')).length;
     const field = InputField.assignee;
 
@@ -295,44 +257,12 @@
       return null;
     }
 
-<<<<<<< HEAD
-    const input = (
-      <AssigneeSelect
-        inputId={`issues-bulk-change-${field}`}
-        currentUser={currentUser}
-        issues={issues}
-        organization={organization.kee}
-        onAssigneeSelect={this.handleAssigneeSelect}
-      />
-    );
-
-    return this.renderField(field, 'issue.assign.formlink', affected, input);
-  };
-
-  renderTypeField = () => {
-    const affected = this.state.issues.filter(hasAction('set_type')).length;
-    const field = InputField.type;
-
-    if (affected === 0) {
-      return null;
-    }
-
-    const types: IssueType[] = ['BUG', 'VULNERABILITY', 'CODE_SMELL'];
-    const options: BasicSelectOption[] = types.map((type) => ({
-      label: translate('issue.type', type),
-      value: type,
-    }));
-
-    const typeRenderer = (option: BasicSelectOption) => (
-      <div className="display-flex-center">
-        <IssueTypeIcon query={option.value} />
-        <span className="little-spacer-left">{option.label}</span>
-=======
     return (
       <div className="sw-flex sw-items-center sw-justify-between sw-mb-6">
         <AssigneeSelect
           className="sw-max-w-abs-300"
           inputId={`issues-bulk-change-${field}`}
+          organization={props.organization.kee}
           issues={issues}
           label={translate('issue.assign.formlink')}
           onAssigneeSelect={this.handleAssigneeSelect}
@@ -343,7 +273,6 @@
             ({translateWithParameters('issue_bulk_change.x_issues', affected)})
           </LightLabel>
         )}
->>>>>>> 9e1fded1
       </div>
     );
   };
@@ -519,12 +448,4 @@
   return (issue: Issue) => issue.actions?.includes(action);
 }
 
-<<<<<<< HEAD
-function createTagPrompt(label: string) {
-  return translateWithParameters('issue.create_tag_x', label);
-}
-
-export default withComponentContext(withOrganizationContext(BulkChangeModal));
-=======
-export default withBranchStatusRefresh(BulkChangeModal);
->>>>>>> 9e1fded1
+export default withBranchStatusRefresh(withComponentContext(withOrganizationContext(BulkChangeModal)));