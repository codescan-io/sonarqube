/*
 * SonarQube
 * Copyright (C) 2009-2024 SonarSource SA
 * mailto:info AT sonarsource DOT com
 *
 * This program is free software; you can redistribute it and/or
 * modify it under the terms of the GNU Lesser General Public
 * License as published by the Free Software Foundation; either
 * version 3 of the License, or (at your option) any later version.
 *
 * This program is distributed in the hope that it will be useful,
 * but WITHOUT ANY WARRANTY; without even the implied warranty of
 * MERCHANTABILITY or FITNESS FOR A PARTICULAR PURPOSE.  See the GNU
 * Lesser General Public License for more details.
 *
 * You should have received a copy of the GNU Lesser General Public License
 * along with this program; if not, write to the Free Software Foundation,
 * Inc., 51 Franklin Street, Fifth Floor, Boston, MA  02110-1301, USA.
 */
import { intersection, isArray, uniq } from 'lodash';
import { formatMeasure } from '~sonar-aligned/helpers/measures';
import { MetricType } from '~sonar-aligned/types/metrics';
import { RawQuery } from '~sonar-aligned/types/router';
import { getUsers } from '../../api/users';
import { DEFAULT_ISSUES_QUERY } from '../../components/shared/utils';
import {
  cleanQuery,
  parseAsArray,
  parseAsBoolean,
  parseAsDate,
  parseAsOptionalBoolean,
  parseAsString,
  queriesEqual,
  serializeDateShort,
  serializeOptionalBoolean,
  serializeString,
  serializeStringArray,
} from '../../helpers/query';
import { get, save } from '../../helpers/storage';
import { isDefined } from '../../helpers/types';
import {
  CleanCodeAttributeCategory,
  SoftwareImpactSeverity,
  SoftwareQuality,
} from '../../types/clean-code-taxonomy';
import {
  Facet,
  IssueDeprecatedStatus,
  IssueResolution,
  IssueStatus,
  RawFacet,
} from '../../types/issues';
import { SecurityStandard } from '../../types/security';
<<<<<<< HEAD
import { Dict, Issue, Paging, RawQuery } from '../../types/types';
import { UserBase } from '../../types/users';
import { searchMembers } from '../../api/organizations';
=======
import { Dict, Flow, FlowType, Issue, Paging } from '../../types/types';
import { RestUser } from '../../types/users';
>>>>>>> 9e1fded1

const OWASP_ASVS_4_0 = 'owaspAsvs-4.0';

export interface Query {
  [OWASP_ASVS_4_0]: string[];
  assigned: boolean;
  assignees: string[];
  author: string[];
  casa: string[];
  cleanCodeAttributeCategories: CleanCodeAttributeCategory[];
  codeVariants: string[];
  createdAfter: Date | undefined;
  createdAt: string;
  createdBefore: Date | undefined;
  createdInLast: string;
  cwe: string[];
  directories: string[];
  files: string[];
  fixedInPullRequest: string;
  impactSeverities: SoftwareImpactSeverity[];
  impactSoftwareQualities: SoftwareQuality[];
  inNewCodePeriod: boolean;
  issueStatuses: IssueStatus[];
  issues: string[];
  languages: string[];
  owaspAsvsLevel: string;
  owaspTop10: string[];
  'owaspTop10-2021': string[];
  'pciDss-3.2': string[];
  'pciDss-4.0': string[];
  prioritizedRule?: boolean;
  projects: string[];
  resolved?: boolean;
  rules: string[];
  scopes: string[];
  severities: string[];
  sonarsourceSecurity: string[];
  sort: string;
  'stig-ASD_V5R3': string[];
  tags: string[];
  types: string[];
}

export const STANDARDS = 'standards';

// allow sorting by CREATION_DATE only
const parseAsSort = (sort: string) => (sort === 'CREATION_DATE' ? 'CREATION_DATE' : '');
const ISSUES_DEFAULT = 'sonarqube.issues.default';

export function parseQuery(query: RawQuery, needIssueSync = false): Query {
  return {
    assigned: parseAsBoolean(query.assigned),
    assignees: parseAsArray(query.assignees, parseAsString),
    author: isArray(query.author) ? query.author : [query.author].filter(isDefined),
    cleanCodeAttributeCategories: parseAsArray<CleanCodeAttributeCategory>(
      query.cleanCodeAttributeCategories,
      parseAsString,
    ),
    createdAfter: parseAsDate(query.createdAfter),
    createdAt: parseAsString(query.createdAt),
    createdBefore: parseAsDate(query.createdBefore),
    createdInLast: parseAsString(query.createdInLast),
    cwe: parseAsArray(query.cwe, parseAsString),
    directories: parseAsArray(query.directories, parseAsString),
    files: parseAsArray(query.files, parseAsString),
    impactSeverities: parseAsArray<SoftwareImpactSeverity>(query.impactSeverities, parseAsString),
    impactSoftwareQualities: parseAsArray<SoftwareQuality>(
      query.impactSoftwareQualities,
      parseAsString,
    ),
    'stig-ASD_V5R3': parseAsArray(query['stig-ASD_V5R3'], parseAsString),
    inNewCodePeriod: parseAsBoolean(query.inNewCodePeriod, false),
    issues: parseAsArray(query.issues, parseAsString),
    languages: parseAsArray(query.languages, parseAsString),
    owaspTop10: parseAsArray(query.owaspTop10, parseAsString),
    'owaspTop10-2021': parseAsArray(query['owaspTop10-2021'], parseAsString),
    'pciDss-3.2': parseAsArray(query['pciDss-3.2'], parseAsString),
    'pciDss-4.0': parseAsArray(query['pciDss-4.0'], parseAsString),
    casa: parseAsArray(query['casa'], parseAsString),
    [OWASP_ASVS_4_0]: parseAsArray(query[OWASP_ASVS_4_0], parseAsString),
    owaspAsvsLevel: parseAsString(query['owaspAsvsLevel']),
    projects: parseAsArray(query.projects, parseAsString),
    rules: parseAsArray(query.rules, parseAsString),
    scopes: parseAsArray(query.scopes, parseAsString),
    severities: parseAsArray(query.severities, parseAsString),
    sonarsourceSecurity: parseAsArray(query.sonarsourceSecurity, parseAsString),
    sort: parseAsSort(query.s),
    issueStatuses: parseIssueStatuses(query),
    tags: parseAsArray(query.tags, parseAsString),
    types: parseAsArray(query.types, parseAsString),
    codeVariants: parseAsArray(query.codeVariants, parseAsString),
    fixedInPullRequest: parseAsString(query.fixedInPullRequest),
    prioritizedRule: parseAsOptionalBoolean(query.prioritizedRule),
    // While reindexing, we need to use resolved param for issues/list endpoint
    // False is used to show unresolved issues only
    resolved: needIssueSync ? false : undefined,
  };
}

function parseIssueStatuses(query: RawQuery) {
  let result: Array<IssueStatus> = [];

  if (query.issueStatuses) {
    return parseAsArray<IssueStatus>(query.issueStatuses, parseAsString);
  }

  const deprecatedStatusesMap = {
    [IssueDeprecatedStatus.Open]: [IssueStatus.Open],
    [IssueDeprecatedStatus.Confirmed]: [IssueStatus.Confirmed],
    [IssueDeprecatedStatus.Reopened]: [IssueStatus.Open],
    [IssueDeprecatedStatus.Resolved]: [
      IssueStatus.Fixed,
      IssueStatus.Accepted,
      IssueStatus.FalsePositive,
    ],
    [IssueDeprecatedStatus.Closed]: [IssueStatus.Fixed],
  };
  const deprecatedResolutionsMap = {
    [IssueResolution.FalsePositive]: [IssueStatus.FalsePositive],
    [IssueResolution.WontFix]: [IssueStatus.Accepted],
    [IssueResolution.Fixed]: [IssueStatus.Fixed],
    [IssueResolution.Removed]: [IssueStatus.Fixed],
    [IssueResolution.Unresolved]: [IssueStatus.Open, IssueStatus.Confirmed],
  };

  const issuesStatusesFromDeprecatedStatuses = parseAsArray<IssueDeprecatedStatus>(
    query.statuses,
    parseAsString,
  )
    .map((status) => deprecatedStatusesMap[status])
    .filter(Boolean)
    .flat();
  const issueStatusesFromResolutions = parseAsArray<IssueResolution>(
    query.resolutions,
    parseAsString,
  )
    .map((status) => deprecatedResolutionsMap[status])
    .filter(Boolean)
    .flat();

  const intesectedIssueStatuses = intersection(
    issuesStatusesFromDeprecatedStatuses,
    issueStatusesFromResolutions,
  );
  result = intesectedIssueStatuses.length
    ? intesectedIssueStatuses
    : issueStatusesFromResolutions.concat(issuesStatusesFromDeprecatedStatuses);

  if (
    query.resolved === 'false' &&
    [IssueStatus.Open, IssueStatus.Confirmed].every((status) => !result.includes(status))
  ) {
    result = result.concat(
      parseAsArray<IssueStatus>(DEFAULT_ISSUES_QUERY.issueStatuses, parseAsString),
    );
  }

  return uniq(result);
}

export function getOpen(query: RawQuery): string | undefined {
  return query.open;
}

export function getOpenIssue(props: { location: { query: RawQuery } }, issues: Issue[]) {
  const open = getOpen(props.location.query);
  return open ? issues.find((issue) => issue.key === open) : undefined;
}

export const areMyIssuesSelected = (query: RawQuery) => query.myIssues === 'true';

export function serializeQuery(query: Query): RawQuery {
  const filter = {
    assigned: query.assigned ? undefined : 'false',
    assignees: serializeStringArray(query.assignees),
    author: query.author,
    cleanCodeAttributeCategories: serializeStringArray(query.cleanCodeAttributeCategories),
    createdAfter: serializeDateShort(query.createdAfter),
    createdAt: serializeString(query.createdAt),
    createdBefore: serializeDateShort(query.createdBefore),
    createdInLast: serializeString(query.createdInLast),
    cwe: serializeStringArray(query.cwe),
    directories: serializeStringArray(query.directories),
    files: serializeStringArray(query.files),
    fixedInPullRequest: serializeString(query.fixedInPullRequest),
    issues: serializeStringArray(query.issues),
    languages: serializeStringArray(query.languages),
    owaspTop10: serializeStringArray(query.owaspTop10),
    'owaspTop10-2021': serializeStringArray(query['owaspTop10-2021']),
    'pciDss-3.2': serializeStringArray(query['pciDss-3.2']),
    casa: serializeStringArray(query['casa']),
    'stig-ASD_V5R3': serializeStringArray(query['stig-ASD_V5R3']),
    'pciDss-4.0': serializeStringArray(query['pciDss-4.0']),
    [OWASP_ASVS_4_0]: serializeStringArray(query[OWASP_ASVS_4_0]),
    owaspAsvsLevel: serializeString(query['owaspAsvsLevel']),
    projects: serializeStringArray(query.projects),
    rules: serializeStringArray(query.rules),
    s: serializeString(query.sort),
    scopes: serializeStringArray(query.scopes),
    severities: serializeStringArray(query.severities),
    impactSeverities: serializeStringArray(query.impactSeverities),
    impactSoftwareQualities: serializeStringArray(query.impactSoftwareQualities),
    inNewCodePeriod: query.inNewCodePeriod ? 'true' : undefined,
    sonarsourceSecurity: serializeStringArray(query.sonarsourceSecurity),
    issueStatuses: serializeStringArray(query.issueStatuses),
    tags: serializeStringArray(query.tags),
    types: serializeStringArray(query.types),
    codeVariants: serializeStringArray(query.codeVariants),
    resolved: serializeOptionalBoolean(query.resolved),
    prioritizedRule: serializeOptionalBoolean(query.prioritizedRule),
  };

  return cleanQuery(filter);
}

export const areQueriesEqual = (a: RawQuery, b: RawQuery) =>
  queriesEqual(parseQuery(a), parseQuery(b));

export function parseFacets(facets?: RawFacet[]): Dict<Facet> {
  if (!facets) {
    return {};
  }

  const result: Dict<Facet> = {};
  facets.forEach((facet) => {
    const values: Facet = {};
    facet.values.forEach((value) => {
      values[value.val] = value.count;
    });
    result[facet.property] = values;
  });
  return result;
}

export function formatFacetStat(stat: number | undefined) {
  return stat && formatMeasure(stat, MetricType.ShortInteger);
}

export const searchAssignees = (
<<<<<<< HEAD
   query: string,
   organization: string | undefined,
   page = 1
 ): Promise<{ paging: T.Paging; results: T.UserBase[] }> => {
   return organization
     ? searchMembers({ organization, p: page, ps: 50, q: query }).then(({ paging, users }) => ({
         paging,
         results: users
       }))
     : searchUsers({ p: page, q: query }).then(({ paging, users }) => ({ paging, results: users }));
=======
  query: string,
  page = 1,
): Promise<{ paging: Paging; results: RestUser[] }> => {
  return getUsers<RestUser>({ pageIndex: page, q: query }).then(({ page, users }) => ({
    paging: page,
    results: users,
  }));
>>>>>>> 9e1fded1
};

const LOCALSTORAGE_MY = 'my';
const LOCALSTORAGE_ALL = 'all';

export const isMySet = () => {
  return get(ISSUES_DEFAULT) === LOCALSTORAGE_MY;
};

export const saveMyIssues = (myIssues: boolean) =>
  save(ISSUES_DEFAULT, myIssues ? LOCALSTORAGE_MY : LOCALSTORAGE_ALL);

export function getTypedFlows(flows: Flow[]) {
  return flows.map((flow) => ({
    ...flow,
    locations:
      flow.type === FlowType.EXECUTION ? [...(flow.locations ?? [])].reverse() : flow.locations,
  }));
}

export function getLocations(
  {
    flows,
    secondaryLocations,
    flowsWithType,
  }: Pick<Issue, 'flows' | 'secondaryLocations' | 'flowsWithType'>,
  selectedFlowIndex: number | undefined,
) {
  if (secondaryLocations.length > 0) {
    return secondaryLocations;
  }

  if (selectedFlowIndex !== undefined) {
    if (flows[selectedFlowIndex] !== undefined) {
      return flows[selectedFlowIndex];
    }

    if (flowsWithType[selectedFlowIndex] !== undefined) {
      return getTypedFlows(flowsWithType)[selectedFlowIndex].locations || [];
    }

    return [];
  }

  return [];
}

export function getSelectedLocation(
  issue: Pick<Issue, 'flows' | 'secondaryLocations' | 'flowsWithType'>,
  selectedFlowIndex: number | undefined,
  selectedLocationIndex: number | undefined,
) {
  const locations = getLocations(issue, selectedFlowIndex);
  if (
    selectedLocationIndex !== undefined &&
    selectedLocationIndex >= 0 &&
    locations.length >= selectedLocationIndex
  ) {
    return locations[selectedLocationIndex];
  }
  return undefined;
}

export function allLocationsEmpty(
  issue: Pick<Issue, 'flows' | 'secondaryLocations' | 'flowsWithType'>,
  selectedFlowIndex: number | undefined,
) {
  return getLocations(issue, selectedFlowIndex).every((location) => !location.msg);
}

export function shouldOpenStandardsFacet(
  openFacets: Dict<boolean>,
  query: Partial<Query>,
): boolean {
  return (
    openFacets[STANDARDS] ||
    isFilteredBySecurityIssueTypes(query) ||
    isOneStandardChildFacetOpen(openFacets, query)
  );
}

export function shouldOpenStandardsChildFacet(
  openFacets: Dict<boolean>,
  query: Partial<Query>,
  standardType:
    | SecurityStandard.CWE
    | SecurityStandard.OWASP_TOP10
    | SecurityStandard.OWASP_TOP10_2021
    | SecurityStandard.SONARSOURCE,
): boolean {
  const filter = query[standardType];
  return (
    openFacets[STANDARDS] !== false &&
    (openFacets[standardType] ||
      (standardType !== SecurityStandard.CWE && filter !== undefined && filter.length > 0))
  );
}

export function shouldOpenSonarSourceSecurityFacet(
  openFacets: Dict<boolean>,
  query: Partial<Query>,
): boolean {
  // Open it by default if the parent is open, and no other standard is open.
  return (
    shouldOpenStandardsChildFacet(openFacets, query, SecurityStandard.SONARSOURCE) ||
    (shouldOpenStandardsFacet(openFacets, query) && !isOneStandardChildFacetOpen(openFacets, query))
  );
}

function isFilteredBySecurityIssueTypes(query: Partial<Query>): boolean {
  return query.types !== undefined && query.types.includes('VULNERABILITY');
}

function isOneStandardChildFacetOpen(openFacets: Dict<boolean>, query: Partial<Query>): boolean {
  return [SecurityStandard.OWASP_TOP10, SecurityStandard.CWE, SecurityStandard.SONARSOURCE].some(
    (
      standardType:
        | SecurityStandard.CWE
        | SecurityStandard.OWASP_TOP10
        | SecurityStandard.OWASP_TOP10_2021
        | SecurityStandard.SONARSOURCE,
    ) => shouldOpenStandardsChildFacet(openFacets, query, standardType),
  );
}<|MERGE_RESOLUTION|>--- conflicted
+++ resolved
@@ -51,14 +51,9 @@
   RawFacet,
 } from '../../types/issues';
 import { SecurityStandard } from '../../types/security';
-<<<<<<< HEAD
-import { Dict, Issue, Paging, RawQuery } from '../../types/types';
-import { UserBase } from '../../types/users';
-import { searchMembers } from '../../api/organizations';
-=======
 import { Dict, Flow, FlowType, Issue, Paging } from '../../types/types';
 import { RestUser } from '../../types/users';
->>>>>>> 9e1fded1
+import { searchMembers } from '../../api/organizations';
 
 const OWASP_ASVS_4_0 = 'owaspAsvs-4.0';
 
@@ -298,26 +293,19 @@
 }
 
 export const searchAssignees = (
-<<<<<<< HEAD
-   query: string,
-   organization: string | undefined,
-   page = 1
- ): Promise<{ paging: T.Paging; results: T.UserBase[] }> => {
-   return organization
-     ? searchMembers({ organization, p: page, ps: 50, q: query }).then(({ paging, users }) => ({
-         paging,
-         results: users
-       }))
-     : searchUsers({ p: page, q: query }).then(({ paging, users }) => ({ paging, results: users }));
-=======
   query: string,
+  organization: string | undefined,
   page = 1,
 ): Promise<{ paging: Paging; results: RestUser[] }> => {
-  return getUsers<RestUser>({ pageIndex: page, q: query }).then(({ page, users }) => ({
+  return organization
+    ? searchMembers({ organization, p: page, ps: 50, q: query }).then(({ paging, users }) => ({
+      paging,
+      results: users
+    }))
+    : getUsers<RestUser>({ pageIndex: page, q: query }).then(({ page, users }) => ({
     paging: page,
     results: users,
   }));
->>>>>>> 9e1fded1
 };
 
 const LOCALSTORAGE_MY = 'my';
