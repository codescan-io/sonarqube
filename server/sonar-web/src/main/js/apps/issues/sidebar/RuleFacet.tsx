/*
 * SonarQube
 * Copyright (C) 2009-2024 SonarSource SA
 * mailto:info AT sonarsource DOT com
 *
 * This program is free software; you can redistribute it and/or
 * modify it under the terms of the GNU Lesser General Public
 * License as published by the Free Software Foundation; either
 * version 3 of the License, or (at your option) any later version.
 *
 * This program is distributed in the hope that it will be useful,
 * but WITHOUT ANY WARRANTY; without even the implied warranty of
 * MERCHANTABILITY or FITNESS FOR A PARTICULAR PURPOSE.  See the GNU
 * Lesser General Public License for more details.
 *
 * You should have received a copy of the GNU Lesser General Public License
 * along with this program; if not, write to the Free Software Foundation,
 * Inc., 51 Franklin Street, Fifth Floor, Boston, MA  02110-1301, USA.
 */
import { omit } from 'lodash';
import * as React from 'react';
import { searchRules } from '../../../api/rules';
import { ISSUE_TYPES } from '../../../helpers/constants';
import { translate } from '../../../helpers/l10n';
import { Facet, IssueType, ReferencedRule } from '../../../types/issues';
import { Dict, Rule } from '../../../types/types';
import { Query } from '../utils';
import { ListStyleFacet } from './ListStyleFacet';

interface Props {
  fetching: boolean;
  loadSearchResultCount: (property: string, changes: Partial<Query>) => Promise<Facet>;
  onChange: (changes: Partial<Query>) => void;
  onToggle: (property: string) => void;
  open: boolean;
  query: Query;
  referencedRules: Dict<ReferencedRule>;
  stats: Dict<number> | undefined;
  organization: string;
}

export class RuleFacet extends React.PureComponent<Props> {
  handleSearch = (query: string, page = 1) => {
<<<<<<< HEAD
    const { languages, organization } = this.props;
=======
    const { languages, types } = this.props.query;

>>>>>>> 9e1fded1
    return searchRules({
      f: 'name,langName',
      languages: languages.length ? languages.join() : undefined,
      organization,
      q: query,
      p: page,
      ps: 30,
      types: types.length
        ? types.join()
        : ISSUE_TYPES.filter((type) => type !== IssueType.SecurityHotspot).join(),
      s: 'name',
      include_external: true,
    }).then(({ rules, paging }) => ({
      results: rules,
      paging,
    }));
  };

  loadSearchResultCount = (rules: Rule[]) => {
    return this.props.loadSearchResultCount('rules', { rules: rules.map((rule) => rule.key) });
  };

  getRuleName = (ruleKey: string) => {
    const rule = this.props.referencedRules[ruleKey];

    return rule ? this.formatRuleName(rule.name, rule.langName) : ruleKey;
  };

  formatRuleName = (name: string, langName: string | undefined) => {
    // external rules don't have a language associated
    // see https://jira.sonarsource.com/browse/MMF-1407
    return langName ? `(${langName}) ${name}` : name;
  };

  renderSearchResult = (rule: Rule) => {
    return this.formatRuleName(rule.name, rule.langName);
  };

  render() {
    const { fetching, open, query, stats } = this.props;

    return (
      <ListStyleFacet<Rule>
        facetHeader={translate('issues.facet.rules')}
        fetching={fetching}
        getFacetItemText={this.getRuleName}
        getSearchResultKey={(rule) => rule.key}
        getSearchResultText={(rule) => rule.name}
        loadSearchResultCount={this.loadSearchResultCount}
        onChange={this.props.onChange}
        onSearch={this.handleSearch}
        onToggle={this.props.onToggle}
        open={open}
        property="rules"
        query={omit(query, 'rules')}
        renderFacetItem={this.getRuleName}
        renderSearchResult={this.renderSearchResult}
        searchPlaceholder={translate('search.search_for_rules')}
        stats={stats}
        values={query.rules}
      />
    );
  }
}<|MERGE_RESOLUTION|>--- conflicted
+++ resolved
@@ -28,6 +28,7 @@
 import { ListStyleFacet } from './ListStyleFacet';
 
 interface Props {
+  organization: string;
   fetching: boolean;
   loadSearchResultCount: (property: string, changes: Partial<Query>) => Promise<Facet>;
   onChange: (changes: Partial<Query>) => void;
@@ -36,21 +37,16 @@
   query: Query;
   referencedRules: Dict<ReferencedRule>;
   stats: Dict<number> | undefined;
-  organization: string;
 }
 
 export class RuleFacet extends React.PureComponent<Props> {
   handleSearch = (query: string, page = 1) => {
-<<<<<<< HEAD
-    const { languages, organization } = this.props;
-=======
-    const { languages, types } = this.props.query;
+    const { organization, languages, types } = this.props.query;
 
->>>>>>> 9e1fded1
     return searchRules({
+      organization,
       f: 'name,langName',
       languages: languages.length ? languages.join() : undefined,
-      organization,
       q: query,
       p: page,
       ps: 30,
