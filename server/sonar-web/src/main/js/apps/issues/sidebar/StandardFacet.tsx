/*
 * SonarQube
 * Copyright (C) 2009-2024 SonarSource SA
 * mailto:info AT sonarsource DOT com
 *
 * This program is free software; you can redistribute it and/or
 * modify it under the terms of the GNU Lesser General Public
 * License as published by the Free Software Foundation; either
 * version 3 of the License, or (at your option) any later version.
 *
 * This program is distributed in the hope that it will be useful,
 * but WITHOUT ANY WARRANTY; without even the implied warranty of
 * MERCHANTABILITY or FITNESS FOR A PARTICULAR PURPOSE.  See the GNU
 * Lesser General Public License for more details.
 *
 * You should have received a copy of the GNU Lesser General Public License
 * along with this program; if not, write to the Free Software Foundation,
 * Inc., 51 Franklin Street, Fifth Floor, Boston, MA  02110-1301, USA.
 */
/* eslint-disable react/no-unused-prop-types */

import { FacetBox, FacetItem, Note, TextMuted } from 'design-system';
import { omit, sortBy, without } from 'lodash';
import * as React from 'react';
import { translate, translateWithParameters } from '../../../helpers/l10n';
import { highlightTerm } from '../../../helpers/search';
import {
  getStandards,
  renderCWECategory,
  renderOwaspTop102021Category,
  renderOwaspTop10Category,
  renderSonarSourceSecurityCategory,
} from '../../../helpers/security-standard';
import { Facet } from '../../../types/issues';
import { SecurityStandard, Standards } from '../../../types/security';
import { Dict } from '../../../types/types';
import { Query, STANDARDS, formatFacetStat } from '../utils';
import { FacetItemsList } from './FacetItemsList';
import { ListStyleFacet } from './ListStyleFacet';
import { ListStyleFacetFooter } from './ListStyleFacetFooter';
import { MultipleSelectionHint } from './MultipleSelectionHint';

interface Props {
  cwe: string[];
  cweOpen: boolean;
  cweStats: Dict<number> | undefined;
  fetchingCwe: boolean;
  fetchingOwaspTop10: boolean;
  'fetchingOwaspTop10-2021': boolean;
  fetchingSonarSourceSecurity: boolean;
  loadSearchResultCount?: (property: string, changes: Partial<Query>) => Promise<Facet>;
  onChange: (changes: Partial<Query>) => void;
  onToggle: (property: string) => void;
  open: boolean;
  owaspTop10: string[];
  'owaspTop10-2021': string[];
  'owaspTop10-2021Open': boolean;
  'owaspTop10-2021Stats': Dict<number> | undefined;
  owaspTop10Open: boolean;
  owaspTop10Stats: Dict<number> | undefined;
  query: Partial<Query>;
  sonarsourceSecurity: string[];
  sonarsourceSecurityOpen: boolean;
  sonarsourceSecurityStats: Dict<number> | undefined;
}

interface State {
  showFullSonarSourceList: boolean;
  standards: Standards;
}

type StatsProp =
  | 'owaspTop10-2021Stats'
  | 'owaspTop10Stats'
  | 'cweStats'
  | 'sonarsourceSecurityStats';

type ValuesProp = 'owaspTop10-2021' | 'owaspTop10' | 'sonarsourceSecurity' | 'cwe';

const INITIAL_FACET_COUNT = 15;

export class StandardFacet extends React.PureComponent<Props, State> {
  mounted = false;
  property = STANDARDS;

  state: State = {
    showFullSonarSourceList: false,
    standards: {
      owaspTop10: {},
      'owaspTop10-2021': {},
      cwe: {},
      sonarsourceSecurity: {},
      'pciDss-3.2': {},
      'pciDss-4.0': {},
      'stig-ASD_V5R3': {},
      casa: {},
      'owaspAsvs-4.0': {},
    },
  };

  componentDidMount() {
    this.mounted = true;

    // load standards.json only if the facet is open, or there is a selected value
    if (
      this.props.open ||
      this.props.owaspTop10.length > 0 ||
      this.props['owaspTop10-2021'].length > 0 ||
      this.props.cwe.length > 0 ||
      this.props.sonarsourceSecurity.length > 0
    ) {
      this.loadStandards();
    }
  }

  componentDidUpdate(prevProps: Props) {
    if (!prevProps.open && this.props.open) {
      this.loadStandards();
    }
  }

  componentWillUnmount() {
    this.mounted = false;
  }

  loadStandards = () => {
    getStandards().then(
      ({
        [SecurityStandard.OWASP_TOP10_2021]: owaspTop102021,
        [SecurityStandard.OWASP_TOP10]: owaspTop10,
        [SecurityStandard.CWE]: cwe,
        [SecurityStandard.SONARSOURCE]: sonarsourceSecurity,
        [SecurityStandard.PCI_DSS_3_2]: pciDss32,
        [SecurityStandard.PCI_DSS_4_0]: pciDss40,
        [SecurityStandard.OWASP_ASVS_4_0]: owaspAsvs40,
        [SecurityStandard.STIG_ASD_V5R3]: stigV5,
        [SecurityStandard.CASA]: casa,
      }: Standards) => {
        if (this.mounted) {
          this.setState({
            standards: {
              [SecurityStandard.OWASP_TOP10_2021]: owaspTop102021,
              [SecurityStandard.OWASP_TOP10]: owaspTop10,
              [SecurityStandard.CWE]: cwe,
              [SecurityStandard.SONARSOURCE]: sonarsourceSecurity,
              [SecurityStandard.PCI_DSS_3_2]: pciDss32,
              [SecurityStandard.PCI_DSS_4_0]: pciDss40,
              [SecurityStandard.OWASP_ASVS_4_0]: owaspAsvs40,
              [SecurityStandard.STIG_ASD_V5R3]: stigV5,
              [SecurityStandard.CASA]: casa,
            },
          });
        }
      },
      () => {},
    );
  };

  getValues = () => {
    return [
      ...this.props.sonarsourceSecurity.map((item) =>
        renderSonarSourceSecurityCategory(this.state.standards, item, true),
      ),
      ...this.props.owaspTop10.map((item) =>
        renderOwaspTop10Category(this.state.standards, item, true),
      ),
      ...this.props['owaspTop10-2021'].map((item) =>
        renderOwaspTop102021Category(this.state.standards, item, true),
      ),
      ...this.props.cwe.map((item) => renderCWECategory(this.state.standards, item)),
    ];
  };

  getFacetHeaderId = (property: string) => {
    return `facet_${property}`;
  };

  handleHeaderClick = () => {
    this.props.onToggle(this.property);
  };

  handleOwaspTop10HeaderClick = () => {
    this.props.onToggle('owaspTop10');
  };

  handleOwaspTop102021HeaderClick = () => {
    this.props.onToggle('owaspTop10-2021');
  };

  handleSonarSourceSecurityHeaderClick = () => {
    this.props.onToggle('sonarsourceSecurity');
  };

  handleClear = () => {
    this.props.onChange({
      [this.property]: [],
      owaspTop10: [],
      'owaspTop10-2021': [],
      cwe: [],
      sonarsourceSecurity: [],
    });
  };

  handleItemClick = (prop: ValuesProp, itemValue: string, multiple: boolean) => {
    const items = this.props[prop];

    if (multiple) {
      const newValue = sortBy(
        items.includes(itemValue) ? without(items, itemValue) : [...items, itemValue],
      );

      this.props.onChange({ [prop]: newValue });
    } else {
      this.props.onChange({
        [prop]: items.includes(itemValue) && items.length < 2 ? [] : [itemValue],
      });
    }
  };

  handleOwaspTop10ItemClick = (itemValue: string, multiple: boolean) => {
    this.handleItemClick(SecurityStandard.OWASP_TOP10, itemValue, multiple);
  };

  handleOwaspTop102021ItemClick = (itemValue: string, multiple: boolean) => {
    this.handleItemClick(SecurityStandard.OWASP_TOP10_2021, itemValue, multiple);
  };

  handleSonarSourceSecurityItemClick = (itemValue: string, multiple: boolean) => {
    this.handleItemClick(SecurityStandard.SONARSOURCE, itemValue, multiple);
  };

  handleCWESearch = (query: string) => {
    return Promise.resolve({
      results: Object.keys(this.state.standards.cwe).filter((cwe) =>
        renderCWECategory(this.state.standards, cwe).toLowerCase().includes(query.toLowerCase()),
      ),
    });
  };

  loadCWESearchResultCount = (categories: string[]) => {
    const { loadSearchResultCount } = this.props;

    return loadSearchResultCount
      ? loadSearchResultCount('cwe', { cwe: categories })
      : Promise.resolve({});
  };

  renderList = (
    statsProp: StatsProp,
    valuesProp: ValuesProp,
    renderName: (standards: Standards, category: string) => string,
    onClick: (x: string, multiple?: boolean) => void,
  ) => {
    const stats = this.props[statsProp];
    const values = this.props[valuesProp];

    if (!stats) {
      return null;
    }

    const categories = sortBy(Object.keys(stats), (key) => -stats[key]);

    return this.renderFacetItemsList(stats, values, categories, renderName, renderName, onClick);
  };

  // eslint-disable-next-line max-params
  renderFacetItemsList = (
    stats: Dict<number | undefined>,
    values: string[],
    categories: string[],
    renderName: (standards: Standards, category: string) => React.ReactNode,
    renderTooltip: (standards: Standards, category: string) => string,
    onClick: (x: string, multiple?: boolean) => void,
  ) => {
    if (!categories.length) {
      return <TextMuted className="sw-ml-2 sw-mt-1" text={translate('no_results')} />;
    }

    const getStat = (category: string) => {
      return stats ? stats[category] : undefined;
    };

    return categories.map((category) => (
      <FacetItem
        active={values.includes(category)}
        className="it__search-navigator-facet"
        key={category}
        name={renderName(this.state.standards, category)}
        onClick={onClick}
        stat={formatFacetStat(getStat(category)) ?? 0}
        tooltip={renderTooltip(this.state.standards, category)}
        value={category}
      />
    ));
  };

  renderHint = (statsProp: StatsProp, valuesProp: ValuesProp) => {
    const nbSelectableItems = Object.keys(this.props[statsProp] ?? {}).length;
    const nbSelectedItems = this.props[valuesProp].length;

    return (
      <MultipleSelectionHint
        nbSelectableItems={nbSelectableItems}
        nbSelectedItems={nbSelectedItems}
      />
    );
  };

  renderOwaspTop10List() {
    return this.renderList(
      'owaspTop10Stats',
      SecurityStandard.OWASP_TOP10,
      renderOwaspTop10Category,
      this.handleOwaspTop10ItemClick,
    );
  }

  renderOwaspTop102021List() {
    return this.renderList(
      'owaspTop10-2021Stats',
      SecurityStandard.OWASP_TOP10_2021,
      renderOwaspTop102021Category,
      this.handleOwaspTop102021ItemClick,
    );
  }

  renderSonarSourceSecurityList() {
    const stats = this.props.sonarsourceSecurityStats;
    const values = this.props.sonarsourceSecurity;

    if (!stats) {
      return null;
    }

    const sortedItems = sortBy(
      Object.keys(stats),
      (key) => -stats[key],
      (key) => renderSonarSourceSecurityCategory(this.state.standards, key),
    );

    const limitedList = this.state.showFullSonarSourceList
      ? sortedItems
      : sortedItems.slice(0, INITIAL_FACET_COUNT);

    // make sure all selected items are displayed
    const selectedBelowLimit = this.state.showFullSonarSourceList
      ? []
      : sortedItems.slice(INITIAL_FACET_COUNT).filter((item) => values.includes(item));

    const allItemShown = limitedList.length + selectedBelowLimit.length === sortedItems.length;

    if (!(limitedList.length || selectedBelowLimit.length)) {
      return <TextMuted className="sw-ml-2 sw-mt-1" text={translate('no_results')} />;
    }

    return (
      <>
        {limitedList.map((item) => (
          <FacetItem
            active={values.includes(item)}
            className="it__search-navigator-facet"
            key={item}
            name={renderSonarSourceSecurityCategory(this.state.standards, item)}
            onClick={this.handleSonarSourceSecurityItemClick}
            stat={formatFacetStat(stats[item]) ?? 0}
            tooltip={renderSonarSourceSecurityCategory(this.state.standards, item)}
            value={item}
          />
        ))}

        {selectedBelowLimit.length > 0 && (
          <>
            {!allItemShown && (
              <Note as="div" className="sw-mb-2 sw-text-center">
                ⋯
              </Note>
            )}
            {selectedBelowLimit.map((item) => (
              <FacetItem
                active
                className="it__search-navigator-facet"
                key={item}
                name={renderSonarSourceSecurityCategory(this.state.standards, item)}
                onClick={this.handleSonarSourceSecurityItemClick}
                stat={formatFacetStat(stats[item]) ?? 0}
                tooltip={renderSonarSourceSecurityCategory(this.state.standards, item)}
                value={item}
              />
            ))}
          </>
        )}

        {!allItemShown && (
          <ListStyleFacetFooter
            nbShown={limitedList.length + selectedBelowLimit.length}
            showMore={() => this.setState({ showFullSonarSourceList: true })}
            showMoreAriaLabel={translate('issues.facet.sonarsource.show_more')}
            total={sortedItems.length}
          />
        )}
      </>
    );
  }

  renderOwaspTop10Hint() {
    return this.renderHint('owaspTop10Stats', SecurityStandard.OWASP_TOP10);
  }

  renderOwaspTop102021Hint() {
    return this.renderHint('owaspTop10-2021Stats', SecurityStandard.OWASP_TOP10_2021);
  }

  renderSonarSourceSecurityHint() {
    return this.renderHint('sonarsourceSecurityStats', SecurityStandard.SONARSOURCE);
  }

  renderSubFacets() {
    const {
      cwe,
      cweOpen,
      cweStats,
      fetchingCwe,
      fetchingOwaspTop10,
      'fetchingOwaspTop10-2021': fetchingOwaspTop102021,
      fetchingSonarSourceSecurity,
      owaspTop10,
      owaspTop10Open,
      'owaspTop10-2021Open': owaspTop102021Open,
      'owaspTop10-2021': owaspTop102021,
      query,
      sonarsourceSecurity,
      sonarsourceSecurityOpen,
    } = this.props;

    const standards = [
      {
        count: sonarsourceSecurity.length,
        loading: fetchingSonarSourceSecurity,
        name: 'sonarsourceSecurity',
        onClick: this.handleSonarSourceSecurityHeaderClick,
        open: sonarsourceSecurityOpen,
        panel: (
          <>
            {this.renderSonarSourceSecurityList()}
            {this.renderSonarSourceSecurityHint()}
          </>
        ),
        property: SecurityStandard.SONARSOURCE,
      },
      {
        count: owaspTop102021.length,
        loading: fetchingOwaspTop102021,
        name: 'owaspTop10_2021',
        onClick: this.handleOwaspTop102021HeaderClick,
        open: owaspTop102021Open,
        panel: (
          <>
            {this.renderOwaspTop102021List()}
            {this.renderOwaspTop102021Hint()}
          </>
        ),
        property: SecurityStandard.OWASP_TOP10_2021,
      },
      {
        count: owaspTop10.length,
        loading: fetchingOwaspTop10,
        name: 'owaspTop10',
        onClick: this.handleOwaspTop10HeaderClick,
        open: owaspTop10Open,
        panel: (
          <>
            {this.renderOwaspTop10List()}
            {this.renderOwaspTop10Hint()}
          </>
        ),
        property: SecurityStandard.OWASP_TOP10,
      },
    ];

    return (
      <>
<<<<<<< HEAD
        <FacetBox className="is-inner" property={SecurityStandard.SONARSOURCE}>
          <FacetHeader
            fetching={this.props.fetchingSonarSourceSecurity}
            name={translate('issues.facet.sonarsourceSecurity')}
            onClick={this.handleSonarSourceSecurityHeaderClick}
            open={this.props.sonarsourceSecurityOpen}
            values={this.props.sonarsourceSecurity.map((item) =>
              renderSonarSourceSecurityCategory(this.state.standards, item)
            )}
          />
          {this.props.sonarsourceSecurityOpen && (
            <>
              {this.renderSonarSourceSecurityList()}
              {this.renderSonarSourceSecurityHint()}
            </>
          )}
        </FacetBox>
        <FacetBox className="is-inner" property={SecurityStandard.OWASP_TOP10_2021}>
          <FacetHeader
            fetching={this.props['fetchingOwaspTop10-2021']}
            name={translate('issues.facet.owaspTop10_2021')}
            onClick={this.handleOwaspTop102021HeaderClick}
            open={this.props['owaspTop10-2021Open']}
            values={this.props['owaspTop10-2021'].map((item) =>
              renderOwaspTop102021Category(this.state.standards, item)
            )}
          />
          {this.props['owaspTop10-2021Open'] && (
            <>
              {this.renderOwaspTop102021List()}
              {this.renderOwaspTop102021Hint()}
            </>
          )}
        </FacetBox>
        {/* <FacetBox className="is-inner" property={SecurityStandard.OWASP_TOP10}>
          <FacetHeader
            fetching={this.props.fetchingOwaspTop10}
            name={translate('issues.facet.owaspTop10')}
            onClick={this.handleOwaspTop10HeaderClick}
            open={this.props.owaspTop10Open}
            values={this.props.owaspTop10.map((item) =>
              renderOwaspTop10Category(this.state.standards, item)
            )}
          />
          {this.props.owaspTop10Open && (
            <>
              {this.renderOwaspTop10List()}
              {this.renderOwaspTop10Hint()}
            </>
          )}
        </FacetBox> */}
        <FacetBox className="is-inner" property={SecurityStandard.SANS_TOP25}>
          <FacetHeader
            fetching={this.props.fetchingSansTop25}
            name={translate('issues.facet.sansTop25')}
            onClick={this.handleSansTop25HeaderClick}
            open={this.props.sansTop25Open}
            values={this.props.sansTop25.map((item) =>
              renderSansTop25Category(this.state.standards, item)
            )}
          />
          {this.props.sansTop25Open && (
            <>
              {this.renderSansTop25List()}
              {this.renderSansTop25Hint()}
            </>
          )}
        </FacetBox>
=======
        {standards.map(({ name, open, panel, property, ...standard }) => (
          <FacetBox
            className="it__search-navigator-facet-box it__search-navigator-facet-header"
            data-property={property}
            id={this.getFacetHeaderId(property)}
            inner
            key={property}
            name={translate(`issues.facet.${name}`)}
            open={open}
            {...standard}
          >
            <FacetItemsList labelledby={this.getFacetHeaderId(property)}>{panel}</FacetItemsList>
          </FacetBox>
        ))}

>>>>>>> 9e1fded1
        <ListStyleFacet<string>
          facetHeader={translate('issues.facet.cwe')}
          fetching={fetchingCwe}
          getFacetItemText={(item) => renderCWECategory(this.state.standards, item)}
          getSearchResultText={(item) => renderCWECategory(this.state.standards, item)}
          inner
          loadSearchResultCount={this.loadCWESearchResultCount}
          onChange={this.props.onChange}
          onSearch={this.handleCWESearch}
          onToggle={this.props.onToggle}
          open={cweOpen}
          property={SecurityStandard.CWE}
          query={omit(query, 'cwe')}
          renderFacetItem={(item) => renderCWECategory(this.state.standards, item)}
          renderSearchResult={(item, query) =>
            highlightTerm(renderCWECategory(this.state.standards, item), query)
          }
          searchPlaceholder={translate('search.search_for_cwe')}
          searchInputAriaLabel={translate('search.search_for_cwe')}
          stats={cweStats}
          values={cwe}
        />
      </>
    );
  }

  render() {
    const { open } = this.props;

    const count = this.getValues().length;

    return (
      <FacetBox
        className="it__search-navigator-facet-box it__search-navigator-facet-header"
        clearIconLabel={translate('clear')}
        count={count}
        countLabel={translateWithParameters('x_selected', count)}
        data-property={this.property}
        hasEmbeddedFacets
        id={this.getFacetHeaderId(this.property)}
        name={translate('issues.facet', this.property)}
        onClear={this.handleClear}
        onClick={this.handleHeaderClick}
        open={open}
      >
        {this.renderSubFacets()}
      </FacetBox>
    );
  }
}<|MERGE_RESOLUTION|>--- conflicted
+++ resolved
@@ -479,76 +479,6 @@
 
     return (
       <>
-<<<<<<< HEAD
-        <FacetBox className="is-inner" property={SecurityStandard.SONARSOURCE}>
-          <FacetHeader
-            fetching={this.props.fetchingSonarSourceSecurity}
-            name={translate('issues.facet.sonarsourceSecurity')}
-            onClick={this.handleSonarSourceSecurityHeaderClick}
-            open={this.props.sonarsourceSecurityOpen}
-            values={this.props.sonarsourceSecurity.map((item) =>
-              renderSonarSourceSecurityCategory(this.state.standards, item)
-            )}
-          />
-          {this.props.sonarsourceSecurityOpen && (
-            <>
-              {this.renderSonarSourceSecurityList()}
-              {this.renderSonarSourceSecurityHint()}
-            </>
-          )}
-        </FacetBox>
-        <FacetBox className="is-inner" property={SecurityStandard.OWASP_TOP10_2021}>
-          <FacetHeader
-            fetching={this.props['fetchingOwaspTop10-2021']}
-            name={translate('issues.facet.owaspTop10_2021')}
-            onClick={this.handleOwaspTop102021HeaderClick}
-            open={this.props['owaspTop10-2021Open']}
-            values={this.props['owaspTop10-2021'].map((item) =>
-              renderOwaspTop102021Category(this.state.standards, item)
-            )}
-          />
-          {this.props['owaspTop10-2021Open'] && (
-            <>
-              {this.renderOwaspTop102021List()}
-              {this.renderOwaspTop102021Hint()}
-            </>
-          )}
-        </FacetBox>
-        {/* <FacetBox className="is-inner" property={SecurityStandard.OWASP_TOP10}>
-          <FacetHeader
-            fetching={this.props.fetchingOwaspTop10}
-            name={translate('issues.facet.owaspTop10')}
-            onClick={this.handleOwaspTop10HeaderClick}
-            open={this.props.owaspTop10Open}
-            values={this.props.owaspTop10.map((item) =>
-              renderOwaspTop10Category(this.state.standards, item)
-            )}
-          />
-          {this.props.owaspTop10Open && (
-            <>
-              {this.renderOwaspTop10List()}
-              {this.renderOwaspTop10Hint()}
-            </>
-          )}
-        </FacetBox> */}
-        <FacetBox className="is-inner" property={SecurityStandard.SANS_TOP25}>
-          <FacetHeader
-            fetching={this.props.fetchingSansTop25}
-            name={translate('issues.facet.sansTop25')}
-            onClick={this.handleSansTop25HeaderClick}
-            open={this.props.sansTop25Open}
-            values={this.props.sansTop25.map((item) =>
-              renderSansTop25Category(this.state.standards, item)
-            )}
-          />
-          {this.props.sansTop25Open && (
-            <>
-              {this.renderSansTop25List()}
-              {this.renderSansTop25Hint()}
-            </>
-          )}
-        </FacetBox>
-=======
         {standards.map(({ name, open, panel, property, ...standard }) => (
           <FacetBox
             className="it__search-navigator-facet-box it__search-navigator-facet-header"
@@ -564,7 +494,6 @@
           </FacetBox>
         ))}
 
->>>>>>> 9e1fded1
         <ListStyleFacet<string>
           facetHeader={translate('issues.facet.cwe')}
           fetching={fetchingCwe}
