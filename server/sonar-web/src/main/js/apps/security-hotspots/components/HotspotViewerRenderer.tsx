/*
 * SonarQube
 * Copyright (C) 2009-2024 SonarSource SA
 * mailto:info AT sonarsource DOT com
 *
 * This program is free software; you can redistribute it and/or
 * modify it under the terms of the GNU Lesser General Public
 * License as published by the Free Software Foundation; either
 * version 3 of the License, or (at your option) any later version.
 *
 * This program is distributed in the hope that it will be useful,
 * but WITHOUT ANY WARRANTY; without even the implied warranty of
 * MERCHANTABILITY or FITNESS FOR A PARTICULAR PURPOSE.  See the GNU
 * Lesser General Public License for more details.
 *
 * You should have received a copy of the GNU Lesser General Public License
 * along with this program; if not, write to the Free Software Foundation,
 * Inc., 51 Franklin Street, Fifth Floor, Boston, MA  02110-1301, USA.
 */
import * as React from 'react';
import withCurrentUserContext from '../../../app/components/current-user/withCurrentUserContext';
import { fillBranchLike } from '../../../helpers/branch-like';
import { Standards } from '../../../types/security';
import { Hotspot, HotspotStatusOption } from '../../../types/security-hotspots';
import { Component } from '../../../types/types';
import { HotspotHeader } from './HotspotHeader';

import { Spinner } from 'design-system';
import { Cve } from '../../../types/cves';
import { CurrentUser } from '../../../types/users';
import { RuleDescriptionSection } from '../../coding-rules/rule';
import HotspotReviewHistoryAndComments from './HotspotReviewHistoryAndComments';
import HotspotSnippetContainer from './HotspotSnippetContainer';
import './HotspotViewer.css';
import HotspotViewerTabs from './HotspotViewerTabs';
import StatusUpdateSuccessModal from './StatusUpdateSuccessModal';

export interface HotspotViewerRendererProps {
  component: Component;
  currentUser: CurrentUser;
  cve?: Cve;
  hotspot?: Hotspot;
  hotspotsReviewedMeasure?: string;
  lastStatusChangedTo?: HotspotStatusOption;
  loading: boolean;
  onCloseStatusUpdateSuccessModal: () => void;
  onLocationClick: (index: number) => void;
  onSwitchFilterToStatusOfUpdatedHotspot: () => void;
  onUpdateHotspot: (statusUpdate?: boolean, statusOption?: HotspotStatusOption) => Promise<void>;
  ruleDescriptionSections?: RuleDescriptionSection[];
  ruleLanguage?: string;
  selectedHotspotLocation?: number;
  showStatusUpdateSuccessModal: boolean;
  standards?: Standards;
}

export function HotspotViewerRenderer(props: HotspotViewerRendererProps) {
  const {
    component,
    currentUser,
    hotspot,
    hotspotsReviewedMeasure,
    lastStatusChangedTo,
    loading,
    ruleDescriptionSections,
    ruleLanguage,
    cve,
    selectedHotspotLocation,
    showStatusUpdateSuccessModal,
    standards,
  } = props;

  const branchLike = hotspot && fillBranchLike(hotspot.project.branch, hotspot.project.pullRequest);

  return (
    <>
      <Spinner className="sw-ml-4 sw-mt-4" loading={loading} />

      {showStatusUpdateSuccessModal && (
        <StatusUpdateSuccessModal
          hotspotsReviewedMeasure={hotspotsReviewedMeasure}
          lastStatusChangedTo={lastStatusChangedTo}
          onClose={props.onCloseStatusUpdateSuccessModal}
          onSwitchFilterToStatusOfUpdatedHotspot={props.onSwitchFilterToStatusOfUpdatedHotspot}
        />
      )}

      {hotspot && (
<<<<<<< HEAD
        <div className="big-padded hotspot-content">
          <HotspotHeader component={component} hotspot={hotspot} onUpdateHotspot={props.onUpdateHotspot} />
=======
        <div className="sw-box-border sw-p-6">
          <HotspotHeader
            branchLike={branchLike}
            component={component}
            hotspot={hotspot}
            onUpdateHotspot={props.onUpdateHotspot}
            standards={standards}
          />
>>>>>>> 9e1fded1
          <HotspotViewerTabs
            activityTabContent={
              <HotspotReviewHistoryAndComments
                currentUser={currentUser}
                hotspot={hotspot}
                onCommentUpdate={props.onUpdateHotspot}
              />
            }
            codeTabContent={
              <HotspotSnippetContainer
                branchLike={branchLike}
                component={component}
                hotspot={hotspot}
                onLocationSelect={props.onLocationClick}
                selectedHotspotLocation={selectedHotspotLocation}
              />
            }
            hotspot={hotspot}
            onUpdateHotspot={props.onUpdateHotspot}
            ruleDescriptionSections={ruleDescriptionSections}
            ruleLanguage={ruleLanguage}
            cve={cve}
          />
        </div>
      )}
    </>
  );
}

export default withCurrentUserContext(HotspotViewerRenderer);<|MERGE_RESOLUTION|>--- conflicted
+++ resolved
@@ -86,10 +86,6 @@
       )}
 
       {hotspot && (
-<<<<<<< HEAD
-        <div className="big-padded hotspot-content">
-          <HotspotHeader component={component} hotspot={hotspot} onUpdateHotspot={props.onUpdateHotspot} />
-=======
         <div className="sw-box-border sw-p-6">
           <HotspotHeader
             branchLike={branchLike}
@@ -98,7 +94,6 @@
             onUpdateHotspot={props.onUpdateHotspot}
             standards={standards}
           />
->>>>>>> 9e1fded1
           <HotspotViewerTabs
             activityTabContent={
               <HotspotReviewHistoryAndComments
