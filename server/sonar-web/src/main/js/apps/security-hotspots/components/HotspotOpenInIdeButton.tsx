/*
 * SonarQube
 * Copyright (C) 2009-2024 SonarSource SA
 * mailto:info AT sonarsource DOT com
 *
 * This program is free software; you can redistribute it and/or
 * modify it under the terms of the GNU Lesser General Public
 * License as published by the Free Software Foundation; either
 * version 3 of the License, or (at your option) any later version.
 *
 * This program is distributed in the hope that it will be useful,
 * but WITHOUT ANY WARRANTY; without even the implied warranty of
 * MERCHANTABILITY or FITNESS FOR A PARTICULAR PURPOSE.  See the GNU
 * Lesser General Public License for more details.
 *
 * You should have received a copy of the GNU Lesser General Public License
 * along with this program; if not, write to the Free Software Foundation,
 * Inc., 51 Franklin Street, Fifth Floor, Boston, MA  02110-1301, USA.
 */

import {
  ButtonSecondary,
  DropdownMenu,
  DropdownToggler,
  ItemButton,
  PopupPlacement,
  PopupZLevel,
  Spinner,
  addGlobalErrorMessage,
  addGlobalSuccessMessage,
} from 'design-system';
import * as React from 'react';
import { translate } from '../../../helpers/l10n';
import { openHotspot, probeSonarLintServers } from '../../../helpers/sonarlint';
import { Ide } from '../../../types/sonarlint';

interface Props {
  hotspotKey: string;
  projectKey: string;
}

interface State {
  ides: Ide[];
  loading: boolean;
}

export default class HotspotOpenInIdeButton extends React.PureComponent<Props, State> {
  mounted = false;

  state = {
    loading: false,
    ides: [] as Ide[],
  };

  componentDidMount() {
    this.mounted = true;
  }

  componentWillUnmount() {
    this.mounted = false;
  }

  handleOnClick = async () => {
    this.setState({ loading: true, ides: [] });
    const ides = await probeSonarLintServers();

    if (ides.length === 0) {
      if (this.mounted) {
        this.setState({ loading: false });
      }
      this.showError();
    } else if (ides.length === 1) {
      this.openHotspot(ides[0]);
    } else if (this.mounted) {
      this.setState({ loading: false, ides });
    }
  };

  openHotspot = (ide: Ide) => {
    this.setState({ loading: true, ides: [] as Ide[] });
    const { projectKey, hotspotKey } = this.props;

    return openHotspot(ide.port, projectKey, hotspotKey)
      .then(this.showSuccess)
      .catch(this.showError)
      .finally(this.cleanState);
  };

  showError = () => addGlobalErrorMessage(translate('hotspots.open_in_ide.failure'));

  showSuccess = () => addGlobalSuccessMessage(translate('hotspots.open_in_ide.success'));

  cleanState = () => {
    if (this.mounted) {
      this.setState({ loading: false, ides: [] });
    }
  };

  render() {
    const { ides, loading } = this.state;

    return (
<<<<<<< HEAD
      <Toggler
        open={this.state.ides.length > 1}
        onRequestClose={this.cleanState}
        overlay={
          <DropdownOverlay>
            <HotspotOpenInIdeOverlay ides={this.state.ides} onIdeSelected={this.openHotspot} />
          </DropdownOverlay>
        }
      >
        {/* <Button onClick={this.handleOnClick}>
          {translate('hotspots.open_in_ide.open')}
          <DeferredSpinner loading={this.state.loading} className="spacer-left" />
        </Button> */}
      </Toggler>
=======
      <div>
        <DropdownToggler
          onRequestClose={() => this.cleanState()}
          allowResizing
          open={ides.length > 1}
          placement={PopupPlacement.BottomLeft}
          zLevel={PopupZLevel.Global}
          overlay={
            <DropdownMenu size="auto">
              {ides.map((ide) => {
                const { ideName, description } = ide;
                const label = ideName + (description ? ` - ${description}` : '');

                return (
                  <ItemButton
                    key={ide.port}
                    onClick={() => {
                      this.openHotspot(ide);
                    }}
                  >
                    {label}
                  </ItemButton>
                );
              })}
            </DropdownMenu>
          }
        >
          <ButtonSecondary onClick={this.handleOnClick}>
            {translate('open_in_ide')}
            <Spinner loading={loading} className="sw-ml-4" />
          </ButtonSecondary>
        </DropdownToggler>
      </div>
>>>>>>> 9e1fded1
    );
  }
}<|MERGE_RESOLUTION|>--- conflicted
+++ resolved
@@ -100,22 +100,6 @@
     const { ides, loading } = this.state;
 
     return (
-<<<<<<< HEAD
-      <Toggler
-        open={this.state.ides.length > 1}
-        onRequestClose={this.cleanState}
-        overlay={
-          <DropdownOverlay>
-            <HotspotOpenInIdeOverlay ides={this.state.ides} onIdeSelected={this.openHotspot} />
-          </DropdownOverlay>
-        }
-      >
-        {/* <Button onClick={this.handleOnClick}>
-          {translate('hotspots.open_in_ide.open')}
-          <DeferredSpinner loading={this.state.loading} className="spacer-left" />
-        </Button> */}
-      </Toggler>
-=======
       <div>
         <DropdownToggler
           onRequestClose={() => this.cleanState()}
@@ -149,7 +133,6 @@
           </ButtonSecondary>
         </DropdownToggler>
       </div>
->>>>>>> 9e1fded1
     );
   }
 }