/*
 * SonarQube
 * Copyright (C) 2009-2024 SonarSource SA
 * mailto:info AT sonarsource DOT com
 *
 * This program is free software; you can redistribute it and/or
 * modify it under the terms of the GNU Lesser General Public
 * License as published by the Free Software Foundation; either
 * version 3 of the License, or (at your option) any later version.
 *
 * This program is distributed in the hope that it will be useful,
 * but WITHOUT ANY WARRANTY; without even the implied warranty of
 * MERCHANTABILITY or FITNESS FOR A PARTICULAR PURPOSE.  See the GNU
 * Lesser General Public License for more details.
 *
 * You should have received a copy of the GNU Lesser General Public License
 * along with this program; if not, write to the Free Software Foundation,
 * Inc., 51 Franklin Street, Fifth Floor, Boston, MA  02110-1301, USA.
 */
import { StandoutLink } from 'design-system';
import * as React from 'react';
import { getProfilePath } from '../utils';

interface Props {
  children?: React.ReactElement<any> | string;
  className?: string;
  language: string;
  name: string;
  organization: string;
}

export default function ProfileLink({ name, language, organization, children, ...other }: Props) {
  return (
<<<<<<< HEAD
    <NavLink
      className={({ isActive }) => (isActive ? 'link-no-underline' : '')}
      to={getProfilePath(name, language, organization)}
      {...other}
    >
=======
    <StandoutLink to={getProfilePath(name, language)} {...other}>
>>>>>>> 9e1fded1
      {children}
    </StandoutLink>
  );
}<|MERGE_RESOLUTION|>--- conflicted
+++ resolved
@@ -31,15 +31,7 @@
 
 export default function ProfileLink({ name, language, organization, children, ...other }: Props) {
   return (
-<<<<<<< HEAD
-    <NavLink
-      className={({ isActive }) => (isActive ? 'link-no-underline' : '')}
-      to={getProfilePath(name, language, organization)}
-      {...other}
-    >
-=======
-    <StandoutLink to={getProfilePath(name, language)} {...other}>
->>>>>>> 9e1fded1
+    <StandoutLink to={getProfilePath(name, language, organization)} {...other}>
       {children}
     </StandoutLink>
   );
