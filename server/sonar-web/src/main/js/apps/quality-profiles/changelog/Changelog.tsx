/*
 * SonarQube
 * Copyright (C) 2009-2024 SonarSource SA
 * mailto:info AT sonarsource DOT com
 *
 * This program is free software; you can redistribute it and/or
 * modify it under the terms of the GNU Lesser General Public
 * License as published by the Free Software Foundation; either
 * version 3 of the License, or (at your option) any later version.
 *
 * This program is distributed in the hope that it will be useful,
 * but WITHOUT ANY WARRANTY; without even the implied warranty of
 * MERCHANTABILITY or FITNESS FOR A PARTICULAR PURPOSE.  See the GNU
 * Lesser General Public License for more details.
 *
 * You should have received a copy of the GNU Lesser General Public License
 * along with this program; if not, write to the Free Software Foundation,
 * Inc., 51 Franklin Street, Fifth Floor, Boston, MA  02110-1301, USA.
 */
import classNames from 'classnames';
import { isSameMinute } from 'date-fns';
import {
  CellComponent,
  ContentCell,
  FlagMessage,
  Link,
  Note,
  Table,
  TableRow,
  TableRowInteractive,
} from 'design-system';
import { sortBy } from 'lodash';
import * as React from 'react';
import { FormattedMessage, useIntl } from 'react-intl';
import DateTimeFormatter from '../../../components/intl/DateTimeFormatter';
import { CleanCodeAttributePill } from '../../../components/shared/CleanCodeAttributePill';
import SoftwareImpactPillList from '../../../components/shared/SoftwareImpactPillList';
import { parseDate } from '../../../helpers/dates';
import { getRulesUrl } from '../../../helpers/urls';
import { ProfileChangelogEvent } from '../types';
import ChangesList from './ChangesList';

interface Props {
  events: ProfileChangelogEvent[];
  organization: string;
}

export default function Changelog(props: Props) {
  const intl = useIntl();

  const sortedRows = sortBy(
    props.events,
    // sort events by date, rounded to a minute, recent events first
    (e) => -Number(parseDate(e.date)),
    (e) => e.action,
  );

  const isSameEventDate = (thisEvent: ProfileChangelogEvent, otherEvent?: ProfileChangelogEvent) =>
    otherEvent !== undefined && isSameMinute(parseDate(otherEvent.date), parseDate(thisEvent.date));

  const isSameEventAuthor = (
    thisEvent: ProfileChangelogEvent,
    otherEvent?: ProfileChangelogEvent,
  ) => otherEvent !== undefined && otherEvent.authorName === thisEvent.authorName;

  const isSameEventAction = (
    thisEvent: ProfileChangelogEvent,
    otherEvent?: ProfileChangelogEvent,
  ) => otherEvent !== undefined && otherEvent.action === thisEvent.action;

  const rows = sortedRows.map((event, index) => {
    const prevRow = sortedRows[index - 1];
    const shouldDisplayDate = !isSameEventDate(event, prevRow);
    const shouldDisplayAuthor = shouldDisplayDate || !isSameEventAuthor(event, prevRow);
    const shouldDisplayAction = shouldDisplayAuthor || !isSameEventAction(event, prevRow);

    const nextEventInDifferentGroup = sortedRows
      .slice(index + 1)
      .find((e) => !isSameEventDate(event, e));

    const isNewSonarQubeVersion =
      shouldDisplayDate &&
      nextEventInDifferentGroup !== undefined &&
      nextEventInDifferentGroup.sonarQubeVersion !== event.sonarQubeVersion;

    return (
<<<<<<< HEAD
      <tr className={className} key={index}>
        <td className="thin nowrap">{!isBulkChange && <DateTimeFormatter date={event.date} />}</td>

        <td className="thin nowrap">
          {!isBulkChange &&
            (event.authorName ? (
              <span>{event.authorName}</span>
            ) : (
              <span className="note">System</span>
            ))}
        </td>

        <td className="thin nowrap">
          {!isBulkChange && translate('quality_profiles.changelog', event.action)}
        </td>

        <td className="quality-profile-changelog-rule-cell">
          <Link to={getRulesUrl({ rule_key: event.ruleKey }, props.organization)}>{event.ruleName}</Link>
        </td>

        <td>{event.params && <ChangesList changes={event.params} />}</td>
      </tr>
=======
      <TableRowInteractive key={index}>
        <ContentCell
          cellClassName={classNames({ 'sw-border-transparent': !shouldDisplayDate })}
          className={classNames('sw-align-top')}
        >
          {shouldDisplayDate && (
            <div>
              <span className="sw-whitespace-nowrap">
                <DateTimeFormatter date={event.date} />
              </span>

              {isNewSonarQubeVersion && (
                <div className="sw-mt-2 sw-whitespace-nowrap">
                  <FlagMessage variant="info">
                    <FormattedMessage
                      id="quality_profiles.changelog.sq_upgrade"
                      values={{
                        sqVersion: event.sonarQubeVersion,
                      }}
                    />
                  </FlagMessage>
                </div>
              )}
            </div>
          )}
        </ContentCell>

        <ContentCell
          cellClassName={classNames({ 'sw-border-transparent': !shouldDisplayDate })}
          className={classNames('sw-whitespace-nowrap sw-align-top sw-max-w-[120px]')}
        >
          {shouldDisplayAuthor && (event.authorName ? event.authorName : <Note>System</Note>)}
        </ContentCell>

        <ContentCell
          cellClassName={classNames({ 'sw-border-transparent': !shouldDisplayDate })}
          className={classNames('sw-whitespace-nowrap sw-align-top')}
        >
          {shouldDisplayAction &&
            intl.formatMessage({ id: `quality_profiles.changelog.${event.action}` })}
        </ContentCell>

        <CellComponent
          className={classNames('sw-align-top', { 'sw-border-transparent': !shouldDisplayDate })}
        >
          {event.ruleName && (
            <Link to={getRulesUrl({ rule_key: event.ruleKey })}>{event.ruleName}</Link>
          )}
          <div className="sw-mt-3 sw-flex sw-gap-2">
            {event.cleanCodeAttributeCategory && (
              <CleanCodeAttributePill
                cleanCodeAttributeCategory={event.cleanCodeAttributeCategory}
              />
            )}
            {event.impacts && <SoftwareImpactPillList softwareImpacts={event.impacts} />}
          </div>
        </CellComponent>

        <ContentCell
          cellClassName={classNames({ 'sw-border-transparent': !shouldDisplayDate })}
          className={classNames('sw-align-top sw-max-w-[400px]')}
        >
          {event.params && <ChangesList changes={event.params} />}
        </ContentCell>
      </TableRowInteractive>
>>>>>>> 9e1fded1
    );
  });

  return (
    <Table
      columnCount={5}
      columnWidths={['1%', '1%', '1%', 'auto', 'auto']}
      header={
        <TableRow>
          <ContentCell>{intl.formatMessage({ id: 'date' })}</ContentCell>
          <ContentCell>{intl.formatMessage({ id: 'user' })}</ContentCell>
          <ContentCell>{intl.formatMessage({ id: 'action' })}</ContentCell>
          <ContentCell>{intl.formatMessage({ id: 'rule' })}</ContentCell>
          <ContentCell>{intl.formatMessage({ id: 'updates' })}</ContentCell>
        </TableRow>
      }
    >
      {rows}
    </Table>
  );
}<|MERGE_RESOLUTION|>--- conflicted
+++ resolved
@@ -84,30 +84,6 @@
       nextEventInDifferentGroup.sonarQubeVersion !== event.sonarQubeVersion;
 
     return (
-<<<<<<< HEAD
-      <tr className={className} key={index}>
-        <td className="thin nowrap">{!isBulkChange && <DateTimeFormatter date={event.date} />}</td>
-
-        <td className="thin nowrap">
-          {!isBulkChange &&
-            (event.authorName ? (
-              <span>{event.authorName}</span>
-            ) : (
-              <span className="note">System</span>
-            ))}
-        </td>
-
-        <td className="thin nowrap">
-          {!isBulkChange && translate('quality_profiles.changelog', event.action)}
-        </td>
-
-        <td className="quality-profile-changelog-rule-cell">
-          <Link to={getRulesUrl({ rule_key: event.ruleKey }, props.organization)}>{event.ruleName}</Link>
-        </td>
-
-        <td>{event.params && <ChangesList changes={event.params} />}</td>
-      </tr>
-=======
       <TableRowInteractive key={index}>
         <ContentCell
           cellClassName={classNames({ 'sw-border-transparent': !shouldDisplayDate })}
@@ -173,7 +149,6 @@
           {event.params && <ChangesList changes={event.params} />}
         </ContentCell>
       </TableRowInteractive>
->>>>>>> 9e1fded1
     );
   });
 
