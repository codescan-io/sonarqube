/*
 * SonarQube
 * Copyright (C) 2009-2024 SonarSource SA
 * mailto:info AT sonarsource DOT com
 *
 * This program is free software; you can redistribute it and/or
 * modify it under the terms of the GNU Lesser General Public
 * License as published by the Free Software Foundation; either
 * version 3 of the License, or (at your option) any later version.
 *
 * This program is distributed in the hope that it will be useful,
 * but WITHOUT ANY WARRANTY; without even the implied warranty of
 * MERCHANTABILITY or FITNESS FOR A PARTICULAR PURPOSE.  See the GNU
 * Lesser General Public License for more details.
 *
 * You should have received a copy of the GNU Lesser General Public License
 * along with this program; if not, write to the Free Software Foundation,
 * Inc., 51 Franklin Street, Fifth Floor, Boston, MA  02110-1301, USA.
 */
import { FlagMessage, Link } from 'design-system';
import * as React from 'react';
import { FormattedMessage } from 'react-intl';
import HelpTooltip from '~sonar-aligned/components/controls/HelpTooltip';
import { translate, translateWithParameters } from '../../../helpers/l10n';
import { getRulesUrl } from '../../../helpers/urls';

interface Props {
  language: string;
  profile: string;
  sonarWayMissingRules: number;
<<<<<<< HEAD
  organization: string;
=======
  sonarway: string;
>>>>>>> 9e1fded1
}

export default function ProfileRulesSonarWayComparison(props: Props) {
  const url = getRulesUrl({
    qprofile: props.profile,
    activation: 'false',
    compareToProfile: props.sonarway,
    languages: props.language,
  },props.organization);
  return (
    <FlagMessage variant="warning">
      <div className="sw-flex sw-items-center sw-gap-1">
        <FormattedMessage
          defaultMessage={translate('quality_profiles.x_sonarway_missing_rules')}
          id="quality_profiles.x_sonarway_missing_rules"
          values={{
            count: props.sonarWayMissingRules,
            linkCount: (
              <Link
                aria-label={translateWithParameters(
                  'quality_profiles.sonarway_see_x_missing_rules',
                  props.sonarWayMissingRules,
                )}
                to={url}
              >
                {props.sonarWayMissingRules}
              </Link>
            ),
          }}
        />
        <HelpTooltip
          className="sw-ml-2"
          overlay={translate('quality_profiles.sonarway_missing_rules_description')}
        />
      </div>
    </FlagMessage>
  );
}<|MERGE_RESOLUTION|>--- conflicted
+++ resolved
@@ -25,14 +25,11 @@
 import { getRulesUrl } from '../../../helpers/urls';
 
 interface Props {
+  organization: string;
   language: string;
   profile: string;
   sonarWayMissingRules: number;
-<<<<<<< HEAD
-  organization: string;
-=======
   sonarway: string;
->>>>>>> 9e1fded1
 }
 
 export default function ProfileRulesSonarWayComparison(props: Props) {
@@ -41,7 +38,8 @@
     activation: 'false',
     compareToProfile: props.sonarway,
     languages: props.language,
-  },props.organization);
+  }, props.organization);
+
   return (
     <FlagMessage variant="warning">
       <div className="sw-flex sw-items-center sw-gap-1">
