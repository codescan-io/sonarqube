--- conflicted
+++ resolved
@@ -28,14 +28,14 @@
 import ProfileInheritanceRow from './ProfileInheritanceRow';
 
 interface Props {
- organization:string;
+  organization:string;
   profile: Profile;
   profiles: Profile[];
   updateProfiles: () => Promise<void>;
 }
 
 export default function ProfileInheritance(props: Readonly<Props>) {
-  const { profile, profiles, updateProfiles } = props;
+  const { organization, profile, profiles, updateProfiles } = props;
   const [formOpen, setFormOpen] = React.useState(false);
 
   const { data: { ancestors, children, profile: profileInheritanceDetail } = {}, isLoading } =
@@ -79,57 +79,6 @@
         )}
       </div>
 
-<<<<<<< HEAD
-        <div className="boxed-group-header">
-          <h2>{translate('quality_profiles.profile_inheritance')}</h2>
-        </div>
-
-        <div className="boxed-group-inner">
-          {this.state.loading ? (
-            <i className="spinner" />
-          ) : (
-            <table className="data zebra">
-              <tbody>
-                {ancestors != null &&
-                  ancestors.map((ancestor, index) => (
-                    <ProfileInheritanceBox
-                      depth={index}
-                      key={ancestor.key}
-                      language={profile.language}
-                      organization={this.props.organization}
-                      profile={ancestor}
-                      type="ancestor"
-                    />
-                  ))}
-
-                {this.state.profile != null && (
-                  <ProfileInheritanceBox
-                    className={classNames({
-                      selected: highlightCurrent,
-                    })}
-                    depth={ancestors ? ancestors.length : 0}
-                    displayLink={false}
-                    extendsBuiltIn={extendsBuiltIn}
-                    language={profile.language}
-                    organization={this.props.organization}
-                    profile={this.state.profile}
-                  />
-                )}
-
-                {this.state.children != null &&
-                  this.state.children.map((child) => (
-                    <ProfileInheritanceBox
-                      depth={ancestors ? ancestors.length + 1 : 0}
-                      key={child.key}
-                      language={profile.language}
-                      organization={this.props.organization}
-                      profile={child}
-                      type="child"
-                    />
-                  ))}
-              </tbody>
-            </table>
-=======
       {!extendsBuiltIn && !profile.isBuiltIn && (
         <FlagMessage variant="info" className="sw-mb-4">
           <div className="sw-flex sw-flex-col">
@@ -147,6 +96,7 @@
         <Table columnCount={3} noSidePadding>
           {ancestors?.map((ancestor, index) => (
             <ProfileInheritanceRow
+              organization={organization}
               depth={index}
               key={ancestor.key}
               language={profile.language}
@@ -157,6 +107,7 @@
 
           {profileInheritanceDetail && (
             <ProfileInheritanceRow
+              organization={organization}
               className={classNames({
                 selected: highlightCurrent,
               })}
@@ -165,11 +116,11 @@
               language={profile.language}
               profile={profileInheritanceDetail}
             />
->>>>>>> 9e1fded1
           )}
 
           {children?.map((child) => (
             <ProfileInheritanceRow
+              organization={organization}
               depth={ancestors ? ancestors.length + 1 : 0}
               key={child.key}
               language={profile.language}
