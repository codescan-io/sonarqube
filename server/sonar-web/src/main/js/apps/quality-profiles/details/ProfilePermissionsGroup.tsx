--- conflicted
+++ resolved
@@ -32,53 +32,22 @@
 import { Group } from './ProfilePermissions';
 
 interface Props {
+  organization: string;
   group: Group;
   onDelete: (group: Group) => void;
   profile: { language: string; name: string };
-  organization: string;
 }
 
-<<<<<<< HEAD
-interface State {
-  deleteModal: boolean;
-}
-
-export default class ProfilePermissionsGroup extends React.PureComponent<Props, State> {
-  mounted = false;
-  state: State = { deleteModal: false };
-
-  componentDidMount() {
-    this.mounted = true;
-  }
-
-  componentWillUnmount() {
-    this.mounted = false;
-  }
-
-  handleDeleteClick = () => {
-    this.setState({ deleteModal: true });
-  };
-
-  handleDeleteModalClose = () => {
-    if (this.mounted) {
-      this.setState({ deleteModal: false });
-    }
-  };
-
-  handleDelete = () => {
-    const { group, organization, profile } = this.props;
-=======
 export default function ProfilePermissionsGroup(props: Readonly<Props>) {
-  const { group, profile } = props;
+  const { organization, group, profile } = props;
   const [deleteDialogOpened, setDeleteDialogOpened] = React.useState(false);
->>>>>>> 9e1fded1
 
   const handleDelete = () => {
     return removeGroup({
+      organization,
       group: group.name,
       language: profile.language,
-      qualityProfile: profile.name,
-      organization
+      qualityProfile: profile.name
     }).then(() => {
       setDeleteDialogOpened(false);
       props.onDelete(group);
