--- conflicted
+++ resolved
@@ -29,8 +29,8 @@
 import { getProfilePath } from '../utils';
 
 interface Props {
+  organization: string;
   profiles: Profile[];
-  organization: string;
 }
 
 interface InheritedRulesInfo {
@@ -38,7 +38,7 @@
   from: Profile;
 }
 
-export default function EvolutionDeprecated({ profiles }: Readonly<Props>) {
+export default function EvolutionDeprecated({ organization, profiles }: Readonly<Props>) {
   const intl = useIntl();
 
   const profilesWithDeprecations = profiles.filter(
@@ -68,7 +68,7 @@
         {sortedProfiles.map((profile) => (
           <li className="sw-flex sw-flex-col sw-gap-1" key={profile.key}>
             <div className="sw-truncate">
-              <DiscreetLink to={getProfilePath(profile.name, profile.language)}>
+              <DiscreetLink to={getProfilePath(profile.name, profile.language, organization)}>
                 {profile.name}
               </DiscreetLink>
             </div>
@@ -80,7 +80,7 @@
 
               <DiscreetLink
                 className="link-no-underline"
-                to={getDeprecatedActiveRulesUrl({ qprofile: profile.key })}
+                to={getDeprecatedActiveRulesUrl({ qprofile: profile.key }, organization)}
                 aria-label={intl.formatMessage(
                   { id: 'quality_profile.lang_deprecated_x_rules' },
                   { count: profile.activeDeprecatedRuleCount, name: profile.languageName },
@@ -166,54 +166,11 @@
     }
   }
 
-<<<<<<< HEAD
-    const sortedProfiles = sortBy(profilesWithDeprecations, (p) => -p.activeDeprecatedRuleCount);
-
-    return (
-      <div className="boxed-group boxed-group-inner quality-profiles-evolution-deprecated">
-        <div className="spacer-bottom">
-          <strong>{translate('quality_profiles.deprecated_rules')}</strong>
-        </div>
-        <div className="spacer-bottom">
-          {translateWithParameters(
-            'quality_profiles.deprecated_rules_are_still_activated',
-            profilesWithDeprecations.length
-          )}
-        </div>
-        <ul>
-          {sortedProfiles.map((profile) => (
-            <li className="spacer-top" key={profile.key}>
-              <div className="text-ellipsis little-spacer-bottom">
-                <ProfileLink language={profile.language} name={profile.name} organization={this.props.organization}>
-                  {profile.name}
-                </ProfileLink>
-              </div>
-              <div className="note">
-                {profile.languageName}
-                {', '}
-                <Link
-                  className="link-no-underline"
-                  to={getDeprecatedActiveRulesUrl({ qprofile: profile.key }, this.props.organization)}
-                >
-                  {translateWithParameters(
-                    'quality_profile.x_rules',
-                    profile.activeDeprecatedRuleCount
-                  )}
-                </Link>
-                {this.renderInheritedInfo(profile, profilesWithDeprecations)}
-              </div>
-            </li>
-          ))}
-        </ul>
-      </div>
-    );
-=======
   if (count > 0) {
     rules.push({
       count,
       from: profile,
     });
->>>>>>> 9e1fded1
   }
 
   return rules;
