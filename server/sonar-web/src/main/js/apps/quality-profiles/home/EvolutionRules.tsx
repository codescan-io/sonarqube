/*
 * SonarQube
 * Copyright (C) 2009-2024 SonarSource SA
 * mailto:info AT sonarsource DOT com
 *
 * This program is free software; you can redistribute it and/or
 * modify it under the terms of the GNU Lesser General Public
 * License as published by the Free Software Foundation; either
 * version 3 of the License, or (at your option) any later version.
 *
 * This program is distributed in the hope that it will be useful,
 * but WITHOUT ANY WARRANTY; without even the implied warranty of
 * MERCHANTABILITY or FITNESS FOR A PARTICULAR PURPOSE.  See the GNU
 * Lesser General Public License for more details.
 *
 * You should have received a copy of the GNU Lesser General Public License
 * along with this program; if not, write to the Free Software Foundation,
 * Inc., 51 Franklin Street, Fifth Floor, Boston, MA  02110-1301, USA.
 */

import { Heading } from '@sonarsource/echoes-react';
import { DiscreetLink, Link, Note } from 'design-system';
import { noop, sortBy } from 'lodash';
import * as React from 'react';
import { useIntl } from 'react-intl';
import { formatMeasure } from '~sonar-aligned/helpers/measures';
import { MetricType } from '~sonar-aligned/types/metrics';
import { listRules } from '../../../api/rules';
import { toShortISO8601String } from '../../../helpers/dates';
import { translateWithParameters } from '../../../helpers/l10n';
import { isDefined } from '../../../helpers/types';
import { getRulesUrl } from '../../../helpers/urls';
import { Rule, RuleActivation } from '../../../types/types';

const RULES_LIMIT = 10;

interface ExtendedRule extends Rule {
  activations: number;
}

<<<<<<< HEAD
interface Props {
  organization: string | null;
}

interface State {
  latestRules?: ExtendedRule[];
  latestRulesTotal?: number;
}

export default class EvolutionRules extends React.PureComponent<{}, State> {
  periodStartDate: string;
  mounted = false;
=======
export default function EvolutionRules() {
  const intl = useIntl();
  const [latestRules, setLatestRules] = React.useState<ExtendedRule[]>();
  const [latestRulesTotal, setLatestRulesTotal] = React.useState<number>();
>>>>>>> 9e1fded1

  const periodStartDate = React.useMemo(() => {
    const startDate = new Date();
    startDate.setFullYear(startDate.getFullYear() - 1);
    return toShortISO8601String(startDate);
  }, []);

  React.useEffect(() => {
    const data = {
      asc: false,
      available_since: periodStartDate,
      f: 'name,langName,actives',
      ps: RULES_LIMIT,
      s: 'createdAt',
      organization: this.props.organization,
    };
<<<<<<< HEAD
    searchRules(data).then(
      ({ actives, rules, total }) => {
        if (this.mounted) {
          this.setState({
            latestRules: sortBy(parseRules(rules, actives), 'langName'),
            latestRulesTotal: total,
          });
        }
      },
      () => {
        /*noop*/
      }
    );
=======

    listRules(data).then(({ actives, rules, paging: { total } }) => {
      setLatestRules(sortBy(parseRules(rules, actives), 'langName'));
      setLatestRulesTotal(total);
    }, noop);
  }, [periodStartDate]);

  if (!(isDefined(latestRulesTotal) && latestRulesTotal !== 0) || !latestRules) {
    return null;
>>>>>>> 9e1fded1
  }

  return (
    <section aria-label={intl.formatMessage({ id: 'quality_profiles.latest_new_rules' })}>
      <Heading as="h2" hasMarginBottom>
        {intl.formatMessage({ id: 'quality_profiles.latest_new_rules' })}
      </Heading>

<<<<<<< HEAD
    const newRulesUrl = getRulesUrl({ available_since: this.periodStartDate }, this.props.organization);
=======
      <ul className="sw-flex sw-flex-col sw-gap-4 sw-typo-default">
        {latestRules.map((rule) => (
          <li className="sw-flex sw-flex-col sw-gap-1" key={rule.key}>
            <div className="sw-truncate">
              <DiscreetLink to={getRulesUrl({ rule_key: rule.key })}>{rule.name}</DiscreetLink>
            </div>
>>>>>>> 9e1fded1

            <Note className="sw-truncate">
              {rule.activations
                ? translateWithParameters(
                    'quality_profiles.latest_new_rules.activated',
                    rule.langName!,
                    rule.activations,
                  )
                : translateWithParameters(
                    'quality_profiles.latest_new_rules.not_activated',
                    rule.langName!,
                  )}
            </Note>
          </li>
        ))}
      </ul>

      {latestRulesTotal > RULES_LIMIT && (
        <div className="sw-mt-6 sw-typo-semibold">
          <Link to={getRulesUrl({ available_since: periodStartDate })}>
            {intl.formatMessage(
              { id: 'quality_profiles.latest_new_rules.see_all_x' },
              { count: formatMeasure(latestRulesTotal, MetricType.ShortInteger) },
            )}
          </Link>
        </div>
<<<<<<< HEAD
        <ul>
          {this.state.latestRules.map((rule) => (
            <li className="spacer-top" key={rule.key}>
              <div className="text-ellipsis">
                <Link className="link-no-underline" to={getRulesUrl({ rule_key: rule.key },this.props.organization)}>
                  {' '}
                  {rule.name}
                </Link>
                <div className="note">
                  {rule.activations
                    ? translateWithParameters(
                        'quality_profiles.latest_new_rules.activated',
                        rule.langName!,
                        rule.activations
                      )
                    : translateWithParameters(
                        'quality_profiles.latest_new_rules.not_activated',
                        rule.langName!
                      )}
                </div>
              </div>
            </li>
          ))}
        </ul>
        {this.state.latestRulesTotal > RULES_LIMIT && (
          <div className="spacer-top">
            <Link className="small" to={newRulesUrl}>
              {translate('see_all')} {formatMeasure(this.state.latestRulesTotal, 'SHORT_INT', null)}
            </Link>
          </div>
        )}
      </div>
    );
  }
=======
      )}
    </section>
  );
}

function parseRules(rules: Rule[], actives?: Record<string, RuleActivation[]>): ExtendedRule[] {
  return rules.map((rule) => {
    const activations = actives?.[rule.key]?.length ?? 0;

    return { ...rule, activations };
  });
>>>>>>> 9e1fded1
}<|MERGE_RESOLUTION|>--- conflicted
+++ resolved
@@ -38,25 +38,10 @@
   activations: number;
 }
 
-<<<<<<< HEAD
-interface Props {
-  organization: string | null;
-}
-
-interface State {
-  latestRules?: ExtendedRule[];
-  latestRulesTotal?: number;
-}
-
-export default class EvolutionRules extends React.PureComponent<{}, State> {
-  periodStartDate: string;
-  mounted = false;
-=======
-export default function EvolutionRules() {
+export default function EvolutionRules({ organization }) {
   const intl = useIntl();
   const [latestRules, setLatestRules] = React.useState<ExtendedRule[]>();
   const [latestRulesTotal, setLatestRulesTotal] = React.useState<number>();
->>>>>>> 9e1fded1
 
   const periodStartDate = React.useMemo(() => {
     const startDate = new Date();
@@ -66,28 +51,13 @@
 
   React.useEffect(() => {
     const data = {
+      organization,
       asc: false,
       available_since: periodStartDate,
       f: 'name,langName,actives',
       ps: RULES_LIMIT,
       s: 'createdAt',
-      organization: this.props.organization,
     };
-<<<<<<< HEAD
-    searchRules(data).then(
-      ({ actives, rules, total }) => {
-        if (this.mounted) {
-          this.setState({
-            latestRules: sortBy(parseRules(rules, actives), 'langName'),
-            latestRulesTotal: total,
-          });
-        }
-      },
-      () => {
-        /*noop*/
-      }
-    );
-=======
 
     listRules(data).then(({ actives, rules, paging: { total } }) => {
       setLatestRules(sortBy(parseRules(rules, actives), 'langName'));
@@ -97,7 +67,6 @@
 
   if (!(isDefined(latestRulesTotal) && latestRulesTotal !== 0) || !latestRules) {
     return null;
->>>>>>> 9e1fded1
   }
 
   return (
@@ -106,16 +75,12 @@
         {intl.formatMessage({ id: 'quality_profiles.latest_new_rules' })}
       </Heading>
 
-<<<<<<< HEAD
-    const newRulesUrl = getRulesUrl({ available_since: this.periodStartDate }, this.props.organization);
-=======
       <ul className="sw-flex sw-flex-col sw-gap-4 sw-typo-default">
         {latestRules.map((rule) => (
           <li className="sw-flex sw-flex-col sw-gap-1" key={rule.key}>
             <div className="sw-truncate">
-              <DiscreetLink to={getRulesUrl({ rule_key: rule.key })}>{rule.name}</DiscreetLink>
+              <DiscreetLink to={getRulesUrl({ rule_key: rule.key }, organization)}>{rule.name}</DiscreetLink>
             </div>
->>>>>>> 9e1fded1
 
             <Note className="sw-truncate">
               {rule.activations
@@ -135,49 +100,13 @@
 
       {latestRulesTotal > RULES_LIMIT && (
         <div className="sw-mt-6 sw-typo-semibold">
-          <Link to={getRulesUrl({ available_since: periodStartDate })}>
+          <Link to={getRulesUrl({ available_since: periodStartDate }, organization)}>
             {intl.formatMessage(
               { id: 'quality_profiles.latest_new_rules.see_all_x' },
               { count: formatMeasure(latestRulesTotal, MetricType.ShortInteger) },
             )}
           </Link>
         </div>
-<<<<<<< HEAD
-        <ul>
-          {this.state.latestRules.map((rule) => (
-            <li className="spacer-top" key={rule.key}>
-              <div className="text-ellipsis">
-                <Link className="link-no-underline" to={getRulesUrl({ rule_key: rule.key },this.props.organization)}>
-                  {' '}
-                  {rule.name}
-                </Link>
-                <div className="note">
-                  {rule.activations
-                    ? translateWithParameters(
-                        'quality_profiles.latest_new_rules.activated',
-                        rule.langName!,
-                        rule.activations
-                      )
-                    : translateWithParameters(
-                        'quality_profiles.latest_new_rules.not_activated',
-                        rule.langName!
-                      )}
-                </div>
-              </div>
-            </li>
-          ))}
-        </ul>
-        {this.state.latestRulesTotal > RULES_LIMIT && (
-          <div className="spacer-top">
-            <Link className="small" to={newRulesUrl}>
-              {translate('see_all')} {formatMeasure(this.state.latestRulesTotal, 'SHORT_INT', null)}
-            </Link>
-          </div>
-        )}
-      </div>
-    );
-  }
-=======
       )}
     </section>
   );
@@ -189,5 +118,4 @@
 
     return { ...rule, activations };
   });
->>>>>>> 9e1fded1
 }