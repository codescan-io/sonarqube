--- conflicted
+++ resolved
@@ -36,15 +36,6 @@
   const isExternalProvider = !currentUser.local && currentUser.externalProvider !== 'sonarqube';
 
   return (
-<<<<<<< HEAD
-    <div className="account-body account-container account-profile">
-      <div className="boxed-group">
-        {renderLogin()}
-        {renderEmail()}
-        {renderOrganizationGroups()}
-        {renderScmAccounts()}
-      </div>
-=======
     <div className="sw-max-w-1/2">
       <Helmet defer={false} title={translate('my_account.profile')} />
       <Title className="sw-mb-6">{translate('my_account.profile')}</Title>
@@ -54,7 +45,6 @@
       {renderUserGroups()}
       {renderScmAccounts()}
       <GreySeparator className="sw-my-4" />
->>>>>>> 9e1fded1
       <Preferences />
     </div>
   );
@@ -92,39 +82,6 @@
     }
 
     return (
-<<<<<<< HEAD
-        <div className="boxed-group-inner">
-          <h2 className="spacer-bottom">{translate('my_profile.groups')}</h2>
-          <table className="data zebra zebra-hover" id="organization-group-table">
-            <thead>
-            <tr>
-              <th className="nowrap width-20">
-                Organization
-              </th>
-              <th className="nowrap width-80">
-                Groups
-              </th>
-            </tr>
-            </thead>
-            <tbody>
-            {currentUser.orgGroups.map(orgGroup => (
-              <tr key={orgGroup.organizationKey}>
-                <td className="width-20">
-                  <Link to={`/organizations/${orgGroup.organizationKey}/groups`}>
-                    <strong>{orgGroup.organizationName}</strong>
-                  </Link>
-                </td>
-                <td className="width-80">
-                <span >
-                  {orgGroup.organizationGroups}
-                </span>
-                </td>
-              </tr>
-            ))}
-            </tbody>
-          </table>
-        </div>
-=======
       <>
         <SubHeading as="h2">{translate('my_profile.groups')}</SubHeading>
         <ul id="groups">
@@ -136,7 +93,6 @@
         </ul>
         <GreySeparator className="sw-my-4" />
       </>
->>>>>>> 9e1fded1
     );
   }
 
