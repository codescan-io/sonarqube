/*
 * SonarQube
 * Copyright (C) 2009-2024 SonarSource SA
 * mailto:info AT sonarsource DOT com
 *
 * This program is free software; you can redistribute it and/or
 * modify it under the terms of the GNU Lesser General Public
 * License as published by the Free Software Foundation; either
 * version 3 of the License, or (at your option) any later version.
 *
 * This program is distributed in the hope that it will be useful,
 * but WITHOUT ANY WARRANTY; without even the implied warranty of
 * MERCHANTABILITY or FITNESS FOR A PARTICULAR PURPOSE.  See the GNU
 * Lesser General Public License for more details.
 *
 * You should have received a copy of the GNU Lesser General Public License
 * along with this program; if not, write to the Free Software Foundation,
 * Inc., 51 Franklin Street, Fifth Floor, Boston, MA  02110-1301, USA.
 */
import { ActionCell, ContentCell, HelperHintIcon, TableRow } from 'design-system';
import * as React from 'react';
import HelpTooltip from '~sonar-aligned/components/controls/HelpTooltip';
import { StickyTable } from '../../app/components/admin/StickyTable';
import { translate } from '../../helpers/l10n';
import { IdentityProvider, Provider } from '../../types/types';
import { RestUserDetailed } from '../../types/users';
import UserListItem from './components/UserListItem';

interface Props {
  identityProviders: IdentityProvider[];
  manageProvider: Provider | undefined;
  users: RestUserDetailed[];
}

export default function UsersList({ identityProviders, users, manageProvider }: Props) {
  const header = (
    <TableRow>
      <ContentCell>{translate('users.user_name')}</ContentCell>
      <ContentCell>{translate('my_profile.scm_accounts')}</ContentCell>
      <ContentCell>{translate('users.last_connection')}</ContentCell>
      <ContentCell>
        {translate('users.last_sonarlint_connection')}
        <HelpTooltip overlay={translate('users.last_sonarlint_connection.help_text')}>
          <HelperHintIcon />
        </HelpTooltip>
      </ContentCell>
      <ContentCell>{translate('my_profile.groups')}</ContentCell>
      <ContentCell>{translate('users.tokens')}</ContentCell>
      {(manageProvider === undefined || users.some((u) => !u.managed)) && (
        <ActionCell>{translate('actions')}</ActionCell>
      )}
    </TableRow>
  );

  return (
<<<<<<< HEAD
    <div className="boxed-group boxed-group-inner">
      <table className="data zebra" id="users-list">
        <thead>
          <tr>
            <th />
            <th className="nowrap" />
            <th className="nowrap">{translate('my_profile.scm_accounts')}</th>
            <th className="nowrap">{translate('users.last_connection')}</th>
            <th className="nowrap">{translate('users.tokens')}</th>
            <th className="nowrap">&nbsp;</th>
          </tr>
        </thead>
        <tbody>
          {users.map((user) => (
            <UserListItem
              identityProvider={identityProviders.find(
                (provider) => user.externalProvider === provider.key
              )}
              isCurrentUser={currentUser.isLoggedIn && currentUser.login === user.login}
              key={user.login}
              onUpdateUsers={onUpdateUsers}
              updateTokensCount={updateTokensCount}
              user={user}
            />
          ))}
        </tbody>
      </table>
    </div>
=======
    <StickyTable columnCount={7} header={header} id="users-list">
      {users.map((user) => (
        <UserListItem
          identityProvider={identityProviders.find(
            (provider) => user.externalProvider === provider.key,
          )}
          key={user.login}
          user={user}
          manageProvider={manageProvider}
        />
      ))}
    </StickyTable>
>>>>>>> 9e1fded1
  );
}<|MERGE_RESOLUTION|>--- conflicted
+++ resolved
@@ -53,36 +53,6 @@
   );
 
   return (
-<<<<<<< HEAD
-    <div className="boxed-group boxed-group-inner">
-      <table className="data zebra" id="users-list">
-        <thead>
-          <tr>
-            <th />
-            <th className="nowrap" />
-            <th className="nowrap">{translate('my_profile.scm_accounts')}</th>
-            <th className="nowrap">{translate('users.last_connection')}</th>
-            <th className="nowrap">{translate('users.tokens')}</th>
-            <th className="nowrap">&nbsp;</th>
-          </tr>
-        </thead>
-        <tbody>
-          {users.map((user) => (
-            <UserListItem
-              identityProvider={identityProviders.find(
-                (provider) => user.externalProvider === provider.key
-              )}
-              isCurrentUser={currentUser.isLoggedIn && currentUser.login === user.login}
-              key={user.login}
-              onUpdateUsers={onUpdateUsers}
-              updateTokensCount={updateTokensCount}
-              user={user}
-            />
-          ))}
-        </tbody>
-      </table>
-    </div>
-=======
     <StickyTable columnCount={7} header={header} id="users-list">
       {users.map((user) => (
         <UserListItem
@@ -95,6 +65,5 @@
         />
       ))}
     </StickyTable>
->>>>>>> 9e1fded1
   );
 }