--- conflicted
+++ resolved
@@ -68,60 +68,6 @@
                 copyValue={secretKey}
               />
             </div>
-<<<<<<< HEAD
-            <h3 className="spacer-bottom">{translate('encryption.how_to_use')}</h3>
-            <div className="markdown">
-              <ul>
-                <li>
-                  <FormattedMessage
-                    defaultMessage={translate('encryption.how_to_use.content1')}
-                    id="encryption.how_to_use.content1"
-                    values={{
-                      secret_file: <code>~/.sonar/sonar-secret.txt</code>,
-                      property: <code>sonar.secretKeyPath</code>,
-                      propreties_file: <code>conf/sonar.properties</code>,
-                    }}
-                  />
-                </li>
-                <li>{translate('encryption.how_to_use.content2')}</li>
-                <li>
-                  <FormattedMessage
-                    defaultMessage={translate('encryption.how_to_use.content3')}
-                    id="encryption.how_to_use.content3"
-                    values={{
-                      property: <code>sonar.secretKeyPath</code>,
-                    }}
-                  />
-                </li>
-                <li>{translate('encryption.how_to_use.content4')}</li>
-              </ul>
-            </div>
-          </>
-        ) : (
-          <form id="generate-secret-key-form" onSubmit={this.handleSubmit}>
-            <p className="spacer-bottom">
-              <FormattedMessage
-                defaultMessage={translate('encryption.secret_key_description')}
-                id="encryption.secret_key_description"
-                values={{
-                  moreInformationLink: (
-                    <DocLink to="https://knowledgebase.autorabit.com/codescan/docs">
-                      {translate('more_information')}
-                    </DocLink>
-                  ),
-                }}
-              />
-            </p>
-            <SubmitButton disabled={submitting}>
-              {translate('encryption.generate_secret_key')}
-            </SubmitButton>
-            <DeferredSpinner className="spacer-left" loading={submitting} />
-          </form>
-        )}
-      </div>
-    );
-  }
-=======
           </div>
           <SubHeading className="sw-mb-2">{translate('encryption.how_to_use')}</SubHeading>
           <div>
@@ -178,5 +124,4 @@
       )}
     </div>
   );
->>>>>>> 9e1fded1
 }