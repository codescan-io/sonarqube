--- conflicted
+++ resolved
@@ -117,26 +117,6 @@
         </div>
       )}
 
-<<<<<<< HEAD
-        <form
-          className="huge-spacer-top bordered-top"
-          id="encryption-new-key-form"
-          onSubmit={this.handleGenerateSecretKey}
-        >
-          <p className="big-spacer-top spacer-bottom">
-            <FormattedMessage
-              defaultMessage={translate('encryption.form_note')}
-              id="encryption.form_note"
-              values={{
-                moreInformationLink: (
-                  <DocLink to="https://knowledgebase.autorabit.com/codescan/docs">
-                    {translate('more_information')}
-                  </DocLink>
-                ),
-              }}
-            />
-          </p>
-=======
       <form id="encryption-new-key-form" onSubmit={handleGenerateSecretKey}>
         <p className="sw-my-2">
           <FormattedMessage
@@ -151,7 +131,6 @@
             }}
           />
         </p>
->>>>>>> 9e1fded1
 
         <ButtonPrimary type="submit" disabled={generating || encrypting}>
           {translate('encryption.generate_new_secret_key')}{' '}
