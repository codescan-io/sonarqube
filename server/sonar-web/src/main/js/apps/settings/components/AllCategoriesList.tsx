--- conflicted
+++ resolved
@@ -45,41 +45,7 @@
 
 function CategoriesList(props: Readonly<CategoriesListProps>) {
   const { categories, component, defaultCategory, selectedCategory } = props;
-  const { canAdmin } = props.appState;
-  let categoriesWithName;
-  if (canAdmin) {
-    categoriesWithName = categories
-      .filter((key) => !CATEGORY_OVERRIDES[key.toLowerCase()])
-      .map((key) => ({
-        key,
-        name: getCategoryName(key),
-      }))
-      .concat(
-        ADDITIONAL_CATEGORIES.filter((c) => c.displayTab)
-          .filter((c) =>
-            component
-              ? // Project settings
-                c.availableForProject
-              : // Global settings
-                c.availableGlobally
-          )
-          .filter((c) => props.hasFeature(Feature.BranchSupport) || !c.requiresBranchSupport)
-      );
-  } else {
-    categoriesWithName = props.categories
-        .filter(key => ALL_CUSTOMER_CATEGORIES[key.toLowerCase()])
-        .map(key => ({
-          key,
-          name: getCategoryName(key)
-        }))
-        .concat(
-          ADDITIONAL_CATEGORIES.filter(c => c.displayTab)
-              .filter(c => ALL_CUSTOMER_CATEGORIES[c.key.toLowerCase()])
-        );
-  }
 
-<<<<<<< HEAD
-=======
   const navigate = useNavigate();
 
   const openCategory = React.useCallback(
@@ -115,7 +81,6 @@
         );
       }),
     );
->>>>>>> 9e1fded1
   const sortedCategories = sortBy(categoriesWithName, (category) => category.name.toLowerCase());
 
   return (
