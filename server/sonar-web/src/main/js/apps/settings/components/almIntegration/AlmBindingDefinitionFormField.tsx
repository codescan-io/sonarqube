/*
 * SonarQube
 * Copyright (C) 2009-2024 SonarSource SA
 * mailto:info AT sonarsource DOT com
 *
 * This program is free software; you can redistribute it and/or
 * modify it under the terms of the GNU Lesser General Public
 * License as published by the Free Software Foundation; either
 * version 3 of the License, or (at your option) any later version.
 *
 * This program is distributed in the hope that it will be useful,
 * but WITHOUT ANY WARRANTY; without even the implied warranty of
 * MERCHANTABILITY or FITNESS FOR A PARTICULAR PURPOSE.  See the GNU
 * Lesser General Public License for more details.
 *
 * You should have received a copy of the GNU Lesser General Public License
 * along with this program; if not, write to the Free Software Foundation,
 * Inc., 51 Franklin Street, Fifth Floor, Boston, MA  02110-1301, USA.
 */

import {
  ButtonSecondary,
  FlagMessage,
  FormField,
  InputField,
  InputTextArea,
  Link,
} from 'design-system';
import * as React from 'react';
import { FormattedMessage } from 'react-intl';
import { DocLink } from '../../../../helpers/doc-links';
import { useDocUrl } from '../../../../helpers/docs';
import { translate, translateWithParameters } from '../../../../helpers/l10n';
import { AlmBindingDefinitionBase } from '../../../../types/alm-settings';
import '../../styles.css';

export interface AlmBindingDefinitionFormFieldProps<B extends AlmBindingDefinitionBase> {
  autoFocus?: boolean;
  help?: React.ReactNode;
  id: string;
  isInvalid?: boolean;
  isSecret?: boolean;
  isTextArea?: boolean;
  maxLength?: number;
  onFieldChange: (id: keyof B, value: string) => void;
  optional?: boolean;
  overwriteOnly?: boolean;
  propKey: keyof B;
  value: string;
}

export function AlmBindingDefinitionFormField<B extends AlmBindingDefinitionBase>(
  props: Readonly<AlmBindingDefinitionFormFieldProps<B>>,
) {
  const {
    autoFocus,
    help,
    id,
    isInvalid = false,
    isTextArea,
    maxLength,
    optional,
    overwriteOnly = false,
    propKey,
    value,
    isSecret,
  } = props;
  const [showField, setShowField] = React.useState(!overwriteOnly);

  const toStatic = useDocUrl(DocLink.InstanceAdminEncryption);

  return (
    <FormField
      htmlFor={id}
      label={translate('settings.almintegration.form', id)}
      description={help}
      required={!optional}
      className="sw-mb-8"
    >
      {!showField && overwriteOnly && (
        <div className="sw-flex sw-items-center">
          <p className="sw-mr-2">{translate('settings.almintegration.form.secret.field')}</p>
          <ButtonSecondary
            aria-label={translateWithParameters(
              'settings.almintegration.form.secret.update_field_x',
              translate('settings.almintegration.form', id),
            )}
            onClick={() => {
              props.onFieldChange(propKey, '');
              setShowField(true);
            }}
          >
            {translate('settings.almintegration.form.secret.update_field')}
          </ButtonSecondary>
        </div>
      )}
      {showField &&
        (isTextArea ? (
          <InputTextArea
            id={id}
            maxLength={maxLength || 2000}
            onChange={(e) => props.onFieldChange(propKey, e.currentTarget.value)}
            required={!optional}
            rows={5}
            size="full"
            value={value}
            isInvalid={isInvalid}
          />
        ) : (
          <InputField
            autoFocus={autoFocus}
            id={id}
            maxLength={maxLength || 100}
            name={id}
            onChange={(e) => props.onFieldChange(propKey, e.currentTarget.value)}
            type="text"
            size="full"
            value={value}
            isInvalid={isInvalid}
          />
        ))}
      {showField && isSecret && (
        <FlagMessage variant="info" className="sw-mt-2">
          <span>
            <FormattedMessage
              id="settings.almintegration.form.secret.can_encrypt"
              defaultMessage={translate('settings.almintegration.form.secret.can_encrypt')}
              values={{
<<<<<<< HEAD
                learn_more: (
                  <DocLink to="https://knowledgebase.autorabit.com/codescan/docs">
                    {translate('learn_more')}
                  </DocLink>
                ),
=======
                learn_more: <Link to={toStatic}>{translate('learn_more')}</Link>,
>>>>>>> 9e1fded1
              }}
            />
          </span>
        </FlagMessage>
      )}
    </FormField>
  );
}<|MERGE_RESOLUTION|>--- conflicted
+++ resolved
@@ -126,15 +126,7 @@
               id="settings.almintegration.form.secret.can_encrypt"
               defaultMessage={translate('settings.almintegration.form.secret.can_encrypt')}
               values={{
-<<<<<<< HEAD
-                learn_more: (
-                  <DocLink to="https://knowledgebase.autorabit.com/codescan/docs">
-                    {translate('learn_more')}
-                  </DocLink>
-                ),
-=======
                 learn_more: <Link to={toStatic}>{translate('learn_more')}</Link>,
->>>>>>> 9e1fded1
               }}
             />
           </span>
