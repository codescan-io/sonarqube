--- conflicted
+++ resolved
@@ -32,14 +32,6 @@
 
   return (
     <>
-<<<<<<< HEAD
-      <p className="spacer-bottom">
-        {translate('settings.analysis_scope.wildcards.introduction')}
-        <DocLink className="spacer-left" to="https://knowledgebase.autorabit.com/codescan/docs">
-          {translate('learn_more')}
-        </DocLink>
-      </p>
-=======
       <StyledGrid className="sw-pt-6 sw-px-6 sw-gap-2">
         <p className="sw-col-span-2">
           {translate('settings.analysis_scope.wildcards.introduction')}
@@ -50,7 +42,6 @@
 
         <span>**</span>
         <LightLabel>{translate('settings.analysis_scope.wildcards.zero_more_dir')}</LightLabel>
->>>>>>> 9e1fded1
 
         <span>?</span>
         <LightLabel>{translate('settings.analysis_scope.wildcards.single_char')}</LightLabel>
