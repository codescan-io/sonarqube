--- conflicted
+++ resolved
@@ -177,52 +177,6 @@
     );
   };
 
-<<<<<<< HEAD
-  // renderVisibilityFilter = () => {
-  //   const options = [
-  //     { value: 'all', label: translate('visibility.both') },
-  //     { value: 'public', label: translate('visibility.public') },
-  //     { value: 'private', label: translate('visibility.private') },
-  //   ];
-  //   return (
-  //     <td className="thin nowrap text-middle">
-  //       <Select
-  //         className="input-small"
-  //         isDisabled={!this.props.ready}
-  //         name="projects-visibility"
-  //         onChange={this.handleVisibilityChange}
-  //         options={options}
-  //         isSearchable={false}
-  //         value={options.find((option) => option.value === (this.props.visibility || 'all'))}
-  //       />
-  //     </td>
-  //   );
-  // };
-
-  renderVisibilityFilter = () =>{
-    return (<td></td>);
-  }
-=======
-  renderVisibilityFilter = () => {
-    const options = [
-      { value: 'all', label: translate('visibility.both') },
-      { value: Visibility.Public, label: translate('visibility.public') },
-      { value: Visibility.Private, label: translate('visibility.private') },
-    ];
-    return (
-      <InputSelect
-        isDisabled={!this.props.ready}
-        name="projects-visibility"
-        onChange={this.handleVisibilityChange}
-        options={options}
-        isSearchable={false}
-        aria-label={translate('projects_management.filter_by_visibility')}
-        value={options.find((option) => option.value === (this.props.visibility || 'all'))}
-      />
-    );
-  };
->>>>>>> 9e1fded1
-
   renderTypeFilter = () =>
     this.props.qualifiers === 'TRK' ? (
       <div className="sw-flex sw-items-center">
@@ -266,7 +220,6 @@
           </Spinner>
           {this.renderQualifierFilter()}
           {this.renderDateFilter()}
-          {this.renderVisibilityFilter()}
           {this.renderTypeFilter()}
           <div className="sw-flex-grow">
             <InputSearch
