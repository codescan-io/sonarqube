/*
 * SonarQube
 * Copyright (C) 2009-2024 SonarSource SA
 * mailto:info AT sonarsource DOT com
 *
 * This program is free software; you can redistribute it and/or
 * modify it under the terms of the GNU Lesser General Public
 * License as published by the Free Software Foundation; either
 * version 3 of the License, or (at your option) any later version.
 *
 * This program is distributed in the hope that it will be useful,
 * but WITHOUT ANY WARRANTY; without even the implied warranty of
 * MERCHANTABILITY or FITNESS FOR A PARTICULAR PURPOSE.  See the GNU
 * Lesser General Public License for more details.
 *
 * You should have received a copy of the GNU Lesser General Public License
 * along with this program; if not, write to the Free Software Foundation,
 * Inc., 51 Franklin Street, Fifth Floor, Boston, MA  02110-1301, USA.
 */
import { Button, ButtonVariety } from '@sonarsource/echoes-react';
import { FlagMessage, Modal } from 'design-system';
import * as React from 'react';
<<<<<<< HEAD
import { deleteBulkProjects } from '../../api/codescan';
import { ResetButtonLink, SubmitButton } from '../../components/controls/buttons';
import Modal from '../../components/controls/Modal';
import { Alert } from '../../components/ui/Alert';
import { toNotSoISOString } from '../../helpers/dates';
=======
import { Project, bulkDeleteProjects } from '../../api/project-management';
import { toISO8601WithOffsetString } from '../../helpers/dates';
>>>>>>> 9e1fded1
import { translate, translateWithParameters } from '../../helpers/l10n';

export interface Props {
  organization: string;
  analyzedBefore: Date | undefined;
  onClose: () => void;
  onConfirm: () => void;
  provisioned: boolean;
  qualifier: string;
  query: string;
  selection: Project[];
  total: number;
}

interface State {
  loading: boolean;
}

export default class DeleteModal extends React.PureComponent<Props, State> {
  mounted = false;
  state: State = { loading: false };

  componentDidMount() {
    this.mounted = true;
  }

  componentWillUnmount() {
    this.mounted = false;
  }

  handleConfirmClick = () => {
    this.setState({ loading: true });
    const { analyzedBefore } = this.props;
    const parameters = this.props.selection.length
      ? {
<<<<<<< HEAD
          organization: this.props.organization,
          projects: this.props.selection.join(),
        }
      : {
          organization: this.props.organization,
          analyzedBefore: analyzedBefore && toNotSoISOString(analyzedBefore),
=======
          projects: this.props.selection.map((s) => s.key).join(),
        }
      : {
          analyzedBefore: analyzedBefore && toISO8601WithOffsetString(analyzedBefore),
>>>>>>> 9e1fded1
          onProvisionedOnly: this.props.provisioned || undefined,
          qualifiers: this.props.qualifier,
          q: this.props.query || undefined,
        };
    deleteBulkProjects(parameters).then(
      () => {
        if (this.mounted) {
          this.props.onConfirm();
        }
      },
      () => {
        if (this.mounted) {
          this.setState({ loading: false });
        }
      },
    );
  };

  renderWarning = () => (
    <FlagMessage variant="warning">
      {this.props.selection.length
        ? translateWithParameters(
            'projects_management.delete_selected_warning',
            this.props.selection.length,
          )
        : translateWithParameters('projects_management.delete_all_warning', this.props.total)}
    </FlagMessage>
  );

  render() {
    const header = translate('qualifiers.delete', this.props.qualifier);

    return (
      <Modal
        headerTitle={header}
        onClose={this.props.onClose}
        body={
          <>
            {this.renderWarning()}
            <p className="sw-mt-2">
              {translate('qualifiers.delete_confirm', this.props.qualifier)}
            </p>
          </>
        }
        primaryButton={
          <Button
            hasAutoFocus
            isDisabled={this.state.loading}
            onClick={this.handleConfirmClick}
            type="submit"
            variety={ButtonVariety.Danger}
          >
            {translate('delete')}
          </Button>
        }
        secondaryButtonLabel={translate('cancel')}
      />
    );
  }
}<|MERGE_RESOLUTION|>--- conflicted
+++ resolved
@@ -20,16 +20,8 @@
 import { Button, ButtonVariety } from '@sonarsource/echoes-react';
 import { FlagMessage, Modal } from 'design-system';
 import * as React from 'react';
-<<<<<<< HEAD
-import { deleteBulkProjects } from '../../api/codescan';
-import { ResetButtonLink, SubmitButton } from '../../components/controls/buttons';
-import Modal from '../../components/controls/Modal';
-import { Alert } from '../../components/ui/Alert';
+import { Project, bulkDeleteProjects } from '../../api/project-management';
 import { toNotSoISOString } from '../../helpers/dates';
-=======
-import { Project, bulkDeleteProjects } from '../../api/project-management';
-import { toISO8601WithOffsetString } from '../../helpers/dates';
->>>>>>> 9e1fded1
 import { translate, translateWithParameters } from '../../helpers/l10n';
 
 export interface Props {
@@ -65,24 +57,17 @@
     const { analyzedBefore } = this.props;
     const parameters = this.props.selection.length
       ? {
-<<<<<<< HEAD
           organization: this.props.organization,
-          projects: this.props.selection.join(),
+          projects: this.props.selection.map((s) => s.key).join(),
         }
       : {
           organization: this.props.organization,
           analyzedBefore: analyzedBefore && toNotSoISOString(analyzedBefore),
-=======
-          projects: this.props.selection.map((s) => s.key).join(),
-        }
-      : {
-          analyzedBefore: analyzedBefore && toISO8601WithOffsetString(analyzedBefore),
->>>>>>> 9e1fded1
           onProvisionedOnly: this.props.provisioned || undefined,
           qualifiers: this.props.qualifier,
           q: this.props.query || undefined,
         };
-    deleteBulkProjects(parameters).then(
+    bulkDeleteProjects(parameters).then(
       () => {
         if (this.mounted) {
           this.props.onConfirm();
