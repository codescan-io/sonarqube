--- conflicted
+++ resolved
@@ -40,12 +40,8 @@
 import static java.lang.String.format;
 import static org.sonar.api.user.UserGroupValidation.GROUP_NAME_MAX_LENGTH;
 import static org.sonar.core.util.Uuids.UUID_EXAMPLE_01;
-<<<<<<< HEAD
 import static org.sonar.server.exceptions.NotFoundException.checkFoundWithOptional;
 import static org.sonar.server.qualitygate.ws.QualityGatesWsParameters.PARAM_CURRENT_NAME;
-=======
-import static org.sonar.db.permission.GlobalPermission.ADMINISTER;
->>>>>>> 9e1fded1
 import static org.sonar.server.usergroups.ws.GroupWsSupport.DESCRIPTION_MAX_LENGTH;
 import static org.sonar.server.usergroups.ws.GroupWsSupport.PARAM_GROUP_CURRENT_NAME;
 import static org.sonar.server.usergroups.ws.GroupWsSupport.PARAM_GROUP_DESCRIPTION;
@@ -107,45 +103,20 @@
   @Override
   public void handle(Request request, Response response) throws Exception {
     try (DbSession dbSession = dbClient.openSession(false)) {
-<<<<<<< HEAD
-      String groupUuid = request.param(PARAM_GROUP_ID);
-      String currentName = request.param(PARAM_CURRENT_NAME);
-
-      if ((groupUuid == null && currentName == null) || (groupUuid != null && currentName != null)) {
-        throw new IllegalArgumentException(format("Need to specify one and only one of '%s' or '%s'", PARAM_GROUP_ID, PARAM_CURRENT_NAME));
-      }
-
-      GroupDto group;
-      if (groupUuid != null) {
-        group = ofNullable(dbClient.groupDao().selectByUuid(dbSession, groupUuid))
-          .orElseThrow(() -> new NotFoundException(format("Could not find a user group with id '%s'.", groupUuid)));
-      } else {
-        group = dbClient.groupDao().selectByName(dbSession, null /* TODO */, currentName)
-          .orElseThrow(() -> new NotFoundException(format("Could not find a user group with name '%s'.", currentName)));
-      }
-
-      Optional<OrganizationDto> orgOpt = dbClient.organizationDao().selectByUuid(dbSession, group.getOrganizationUuid());
-      checkFoundWithOptional(orgOpt, "Could not find organization with id '%s'.", group.getOrganizationUuid());
-
-      userSession.checkPermission(OrganizationPermission.ADMINISTER, orgOpt.get());
-      support.checkGroupIsNotDefault(dbSession, group);
-
-      boolean changed = false;
-      String newName = request.param(PARAM_GROUP_NAME);
-      if (newName != null) {
-        changed = true;
-        UserGroupValidation.validateGroupName(newName);
-        support.checkNameDoesNotExist(dbSession, group.getOrganizationUuid(), newName);
-        group.setName(newName);
-      }
-=======
       userSession.checkPermission(ADMINISTER);
       managedInstanceChecker.throwIfInstanceIsManaged();
       String currentName = request.mandatoryParam(PARAM_GROUP_CURRENT_NAME);
 
       GroupDto group = dbClient.groupDao().selectByName(dbSession, currentName)
-        .orElseThrow(() -> new NotFoundException(format("Could not find a user group with name '%s'.", currentName)));
->>>>>>> 9e1fded1
+          .orElseThrow(() -> new NotFoundException(format("Could not find a user group with name '%s'.", currentName)));
+
+      OrganizationDto org = checkFoundWithOptional(dbClient.organizationDao().selectByUuid(dbSession, group.getOrganizationUuid()), "Could not find organization with id '%s'.", group.getOrganizationUuid());
+
+      userSession.checkPermission(OrganizationPermission.ADMINISTER, orgOpt.get());
+      support.checkGroupIsNotDefault(dbSession, group);
+
+      userSession.checkPermission(ADMINISTER);
+      support.checkGroupIsNotDefault(dbSession, group);
 
       String newName = request.param(PARAM_GROUP_NAME);
       String description = request.param(PARAM_GROUP_DESCRIPTION);
@@ -153,11 +124,7 @@
       GroupDto updatedGroup = groupService.updateGroup(dbSession, group, newName, description).groupDto();
       dbSession.commit();
 
-<<<<<<< HEAD
-      writeResponse(dbSession, request, response, orgOpt.get(), group);
-=======
-      writeResponse(dbSession, request, response, updatedGroup);
->>>>>>> 9e1fded1
+      writeResponse(dbSession, request, response, org, updatedGroup);
     }
   }
 
