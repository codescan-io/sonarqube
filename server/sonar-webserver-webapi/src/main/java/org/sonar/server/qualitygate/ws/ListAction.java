--- conflicted
+++ resolved
@@ -58,11 +58,8 @@
       .setSince("4.3")
       .setResponseExample(Resources.getResource(this.getClass(), "list-example.json"))
       .setChangelog(
-<<<<<<< HEAD
-=======
         new Change("10.0", "Field 'default' in the response has been removed"),
         new Change("10.0", "Field 'id' in the response has been removed"),
->>>>>>> 9e1fded1
         new Change("9.9", "'caycStatus' field is added on quality gate"),
         new Change("8.4", "Field 'id' in the response is deprecated. Format changes from integer to string."),
         new Change("7.0", "'isDefault' field is added on quality gate"),
@@ -93,11 +90,7 @@
           .setIsDefault(qualityGate.getUuid().equals(defaultUuid))
           .setIsBuiltIn(qualityGate.isBuiltIn())
           .setCaycStatus(qualityGateCaycChecker.checkCaycCompliant(dbSession, qualityGate.getUuid()).toString())
-<<<<<<< HEAD
           .setActions(wsSupport.getActions(dbSession, organization, qualityGate, defaultQualityGate))
-=======
-          .setActions(wsSupport.getActions(dbSession, qualityGate, defaultQualityGate))
->>>>>>> 9e1fded1
           .build())
         .toList());
     return builder.build();
