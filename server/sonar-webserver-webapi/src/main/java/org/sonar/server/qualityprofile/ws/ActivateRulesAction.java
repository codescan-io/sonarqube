/*
 * SonarQube
 * Copyright (C) 2009-2024 SonarSource SA
 * mailto:info AT sonarsource DOT com
 *
 * This program is free software; you can redistribute it and/or
 * modify it under the terms of the GNU Lesser General Public
 * License as published by the Free Software Foundation; either
 * version 3 of the License, or (at your option) any later version.
 *
 * This program is distributed in the hope that it will be useful,
 * but WITHOUT ANY WARRANTY; without even the implied warranty of
 * MERCHANTABILITY or FITNESS FOR A PARTICULAR PURPOSE.  See the GNU
 * Lesser General Public License for more details.
 *
 * You should have received a copy of the GNU Lesser General Public License
 * along with this program; if not, write to the Free Software Foundation,
 * Inc., 51 Franklin Street, Fifth Floor, Boston, MA  02110-1301, USA.
 */
package org.sonar.server.qualityprofile.ws;

import org.sonar.api.rule.Severity;
import org.sonar.api.server.ws.Change;
import org.sonar.api.server.ws.Request;
import org.sonar.api.server.ws.Response;
import org.sonar.api.server.ws.WebService;
import org.sonar.db.DbClient;
import org.sonar.db.DbSession;
import org.sonar.db.organization.OrganizationDto;
import org.sonar.db.qualityprofile.QProfileDto;
import org.sonar.server.qualityprofile.BulkChangeResult;
import org.sonar.server.qualityprofile.QProfileRules;
import org.sonar.server.rule.index.RuleQuery;
import org.sonar.server.rule.ws.RuleQueryFactory;
import org.sonar.server.user.UserSession;

import static java.lang.Boolean.TRUE;
import static java.lang.String.format;
import static org.sonar.core.util.Uuids.UUID_EXAMPLE_03;
import static org.sonar.server.qualityprofile.ws.BulkChangeWsResponse.writeResponse;
import static org.sonar.server.qualityprofile.ws.QProfileReference.fromKey;
import static org.sonar.server.rule.ws.RuleWsSupport.defineGenericRuleSearchParameters;
import static org.sonar.server.rule.ws.RulesWsParameters.PARAM_ACTIVE_SEVERITIES;
import static org.sonar.server.rule.ws.RulesWsParameters.PARAM_SEVERITIES;
import static org.sonar.server.rule.ws.RulesWsParameters.PARAM_TYPES;
import static org.sonarqube.ws.client.qualityprofile.QualityProfileWsParameters.ACTION_ACTIVATE_RULES;
import static org.sonarqube.ws.client.qualityprofile.QualityProfileWsParameters.PARAM_PRIORITIZED_RULE;
import static org.sonarqube.ws.client.qualityprofile.QualityProfileWsParameters.PARAM_TARGET_KEY;
import static org.sonarqube.ws.client.qualityprofile.QualityProfileWsParameters.PARAM_TARGET_SEVERITY;

public class ActivateRulesAction implements QProfileWsAction {

  private final RuleQueryFactory ruleQueryFactory;
  private final UserSession userSession;
  private final QProfileRules qProfileRules;
  private final DbClient dbClient;
  private final QProfileWsSupport wsSupport;

  public static final String PARAM_ORGANIZATION = "organization";

  public ActivateRulesAction(RuleQueryFactory ruleQueryFactory, UserSession userSession, QProfileRules qProfileRules, QProfileWsSupport wsSupport, DbClient dbClient) {
    this.ruleQueryFactory = ruleQueryFactory;
    this.userSession = userSession;
    this.qProfileRules = qProfileRules;
    this.dbClient = dbClient;
    this.wsSupport = wsSupport;
  }

  public void define(WebService.NewController controller) {
    WebService.NewAction activate = controller
      .createAction(ACTION_ACTIVATE_RULES)
      .setDescription("Bulk-activate rules on one quality profile.<br> " +
        "Requires one of the following permissions:" +
        "<ul>" +
        "  <li>'Administer Quality Profiles'</li>" +
        "  <li>Edit right on the specified quality profile</li>" +
        "</ul>")
      .setPost(true)
      .setSince("4.4")
      .setChangelog(
        new Change("10.6", format("Add parameter '%s'.", PARAM_PRIORITIZED_RULE)),
        new Change("10.2", format("Parameters '%s', '%s', '%s', and '%s' are now deprecated.", PARAM_SEVERITIES, PARAM_TARGET_SEVERITY, PARAM_ACTIVE_SEVERITIES, PARAM_TYPES)),
        new Change("10.0", "Parameter 'sansTop25' is deprecated"))
      .setHandler(this);

    defineGenericRuleSearchParameters(activate);

    activate.createParam(PARAM_TARGET_KEY)
      .setDescription("Quality Profile key on which the rule activation is done. To retrieve a quality profile key please see <code>api/qualityprofiles/search</code>")
      .setRequired(true)
      .setExampleValue(UUID_EXAMPLE_03);

    activate.createParam(PARAM_TARGET_SEVERITY)
      .setDescription("Severity to set on the activated rules")
      .setDeprecatedSince("10.2")
      .setPossibleValues(Severity.ALL);

<<<<<<< HEAD
    activate.createParam(PARAM_ORGANIZATION)
            .setRequired(true)
            .setDescription("Organization key")
            .setExampleValue("my-org");
=======
    activate.createParam(PARAM_PRIORITIZED_RULE)
      .setDescription("Mark activated rules as prioritized, so all corresponding Issues will have to be fixed.")
      .setBooleanPossibleValues()
      .setSince("10.6");
>>>>>>> 9e1fded1
  }

  @Override
  public void handle(Request request, Response response) throws Exception {
    String qualityProfileKey = request.mandatoryParam(PARAM_TARGET_KEY);
    userSession.checkLoggedIn();
    BulkChangeResult result;
    try (DbSession dbSession = dbClient.openSession(false)) {
      QProfileDto profile = wsSupport.getProfile(dbSession, fromKey(qualityProfileKey));
      OrganizationDto organization = wsSupport.getOrganization(dbSession, profile);
      wsSupport.checkCanEdit(dbSession, organization, profile);
      wsSupport.checkNotBuiltIn(profile);
      RuleQuery ruleQuery = ruleQueryFactory.createRuleQuery(dbSession, request);
      ruleQuery.setIncludeExternal(false);
      result = qProfileRules.bulkActivateAndCommit(dbSession, profile, ruleQuery, request.param(PARAM_TARGET_SEVERITY), request.paramAsBoolean(PARAM_PRIORITIZED_RULE));
    }

    writeResponse(result, response);
  }
}<|MERGE_RESOLUTION|>--- conflicted
+++ resolved
@@ -95,17 +95,15 @@
       .setDeprecatedSince("10.2")
       .setPossibleValues(Severity.ALL);
 
-<<<<<<< HEAD
+    activate.createParam(PARAM_PRIORITIZED_RULE)
+      .setDescription("Mark activated rules as prioritized, so all corresponding Issues will have to be fixed.")
+      .setBooleanPossibleValues()
+      .setSince("10.6");
+
     activate.createParam(PARAM_ORGANIZATION)
             .setRequired(true)
             .setDescription("Organization key")
             .setExampleValue("my-org");
-=======
-    activate.createParam(PARAM_PRIORITIZED_RULE)
-      .setDescription("Mark activated rules as prioritized, so all corresponding Issues will have to be fixed.")
-      .setBooleanPossibleValues()
-      .setSince("10.6");
->>>>>>> 9e1fded1
   }
 
   @Override
