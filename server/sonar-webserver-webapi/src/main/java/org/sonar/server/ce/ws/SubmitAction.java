--- conflicted
+++ resolved
@@ -45,12 +45,9 @@
 
 public class SubmitAction implements CeWsAction {
 
-<<<<<<< HEAD
-  private static final String PARAM_ORGANIZATION_KEY = "organization";
-=======
   private static final Logger LOGGER = LoggerFactory.getLogger(SubmitAction.class);
 
->>>>>>> 9e1fded1
+  private static final String PARAM_ORGANIZATION_KEY = "organization";
   private static final String PARAM_PROJECT_KEY = "projectKey";
   private static final String PARAM_PROJECT_NAME = "projectName";
   private static final String PARAM_REPORT_DATA = "report";
