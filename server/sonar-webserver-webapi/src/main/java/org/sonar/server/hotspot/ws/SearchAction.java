--- conflicted
+++ resolved
@@ -54,12 +54,9 @@
 import org.sonar.db.issue.IssueDto;
 import org.sonar.db.project.ProjectDto;
 import org.sonar.db.protobuf.DbIssues;
-<<<<<<< HEAD
 import org.sonar.db.rule.RuleDto;
 import org.sonar.db.user.TokenType;
 import org.sonar.db.user.UserTokenDto;
-=======
->>>>>>> 9e1fded1
 import org.sonar.server.component.ComponentFinder;
 import org.sonar.server.component.ComponentFinder.ProjectAndBranch;
 import org.sonar.server.es.SearchOptions;
@@ -92,13 +89,10 @@
 import static org.sonar.api.server.ws.WebService.Param.PAGE_SIZE;
 import static org.sonar.api.utils.DateUtils.longToDate;
 import static org.sonar.api.utils.Paging.forPageIndex;
-<<<<<<< HEAD
+import static org.sonar.api.web.UserRole.USER;
 import static org.sonar.core.util.stream.MoreCollectors.toList;
 import static org.sonar.core.util.stream.MoreCollectors.toSet;
 import static org.sonar.core.util.stream.MoreCollectors.uniqueIndex;
-=======
-import static org.sonar.api.web.UserRole.USER;
->>>>>>> 9e1fded1
 import static org.sonar.db.newcodeperiod.NewCodePeriodType.REFERENCE_BRANCH;
 import static org.sonar.server.es.SearchOptions.MAX_PAGE_SIZE;
 import static org.sonar.server.security.SecurityStandards.SANS_TOP_25_INSECURE_INTERACTION;
@@ -298,13 +292,8 @@
     action.createParam(PARAM_RESOLUTION)
       .setDescription(format(
         "If '%s' is provided and if status is '%s', only Security Hotspots with the specified resolution are returned.",
-<<<<<<< HEAD
-        PARAM_PROJECT_KEY, STATUS_REVIEWED))
+        PARAM_PROJECT, STATUS_REVIEWED))
       .setPossibleValues(RESOLUTION_FIXED, RESOLUTION_SAFE, RESOLUTION_ACKNOWLEDGED, RESOLUTION_EXCEPTION)
-=======
-        PARAM_PROJECT, STATUS_REVIEWED))
-      .setPossibleValues(RESOLUTION_FIXED, RESOLUTION_SAFE, RESOLUTION_ACKNOWLEDGED)
->>>>>>> 9e1fded1
       .setRequired(false);
     action.createParam(PARAM_IN_NEW_CODE_PERIOD)
       .setDescription("If '%s' is provided, only Security Hotspots created in the new code period are returned.", PARAM_IN_NEW_CODE_PERIOD)
@@ -381,16 +370,10 @@
       if (!SUPPORTED_QUALIFIERS.contains(appOrProjectAndBranch.getProject().getQualifier())) {
         throw new NotFoundException(format("Project '%s' not found", projectKey));
       }
-<<<<<<< HEAD
       String userProjectRole = getUserRoleForProject();
-      userSession.checkComponentPermission(userProjectRole, project);
-      userSession.checkChildProjectsPermission(userProjectRole, project);
-      return project;
-=======
-      userSession.checkEntityPermission(USER, appOrProjectAndBranch.getProject());
-      userSession.checkChildProjectsPermission(USER, appOrProjectAndBranch.getProject());
+      userSession.checkEntityPermission(userProjectRole, appOrProjectAndBranch.getProject());
+      userSession.checkChildProjectsPermission(userProjectRole, appOrProjectAndBranch.getProject());
       return appOrProjectAndBranch;
->>>>>>> 9e1fded1
     });
   }
 
