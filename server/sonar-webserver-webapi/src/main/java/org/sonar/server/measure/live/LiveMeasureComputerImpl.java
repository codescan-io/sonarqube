/*
 * SonarQube
 * Copyright (C) 2009-2024 SonarSource SA
 * mailto:info AT sonarsource DOT com
 *
 * This program is free software; you can redistribute it and/or
 * modify it under the terms of the GNU Lesser General Public
 * License as published by the Free Software Foundation; either
 * version 3 of the License, or (at your option) any later version.
 *
 * This program is distributed in the hope that it will be useful,
 * but WITHOUT ANY WARRANTY; without even the implied warranty of
 * MERCHANTABILITY or FITNESS FOR A PARTICULAR PURPOSE.  See the GNU
 * Lesser General Public License for more details.
 *
 * You should have received a copy of the GNU Lesser General Public License
 * along with this program; if not, write to the Free Software Foundation,
 * Inc., 51 Franklin Street, Fifth Floor, Boston, MA  02110-1301, USA.
 */
package org.sonar.server.measure.live;

import java.util.ArrayList;
import java.util.Collection;
import java.util.HashSet;
import java.util.List;
import java.util.Map;
import java.util.Optional;
import java.util.Set;
import java.util.function.Function;
import java.util.stream.Collectors;
import javax.annotation.CheckForNull;
import org.slf4j.LoggerFactory;
import org.sonar.api.config.Configuration;
import org.sonar.api.measures.Metric;
import org.sonar.db.DbClient;
import org.sonar.db.DbSession;
import org.sonar.db.component.BranchDto;
import org.sonar.db.component.ComponentDto;
import org.sonar.db.component.SnapshotDto;
import org.sonar.db.measure.LiveMeasureComparator;
import org.sonar.db.measure.LiveMeasureDto;
import org.sonar.db.metric.MetricDto;
import org.sonar.db.organization.OrganizationDto;
import org.sonar.db.project.ProjectDto;
import org.sonar.server.es.Indexers;
import org.sonar.server.qualitygate.EvaluatedQualityGate;
import org.sonar.server.qualitygate.QualityGate;
import org.sonar.server.qualitygate.changeevent.QGChangeEvent;
import org.sonar.server.setting.ProjectConfigurationLoader;

import static java.util.Collections.emptyList;
import static java.util.Collections.singleton;
import static java.util.stream.Collectors.groupingBy;
import static org.sonar.api.measures.CoreMetrics.ALERT_STATUS_KEY;

public class LiveMeasureComputerImpl implements LiveMeasureComputer {

  private final DbClient dbClient;
  private final MeasureUpdateFormulaFactory formulaFactory;
  private final ComponentIndexFactory componentIndexFactory;
  private final LiveQualityGateComputer qGateComputer;
  private final ProjectConfigurationLoader projectConfigurationLoader;
  private final Indexers projectIndexer;
  private final LiveMeasureTreeUpdater treeUpdater;

  public LiveMeasureComputerImpl(DbClient dbClient, MeasureUpdateFormulaFactory formulaFactory, ComponentIndexFactory componentIndexFactory,
    LiveQualityGateComputer qGateComputer, ProjectConfigurationLoader projectConfigurationLoader, Indexers projectIndexer, LiveMeasureTreeUpdater treeUpdater) {
    this.dbClient = dbClient;
    this.formulaFactory = formulaFactory;
    this.componentIndexFactory = componentIndexFactory;
    this.qGateComputer = qGateComputer;
    this.projectConfigurationLoader = projectConfigurationLoader;
    this.projectIndexer = projectIndexer;
    this.treeUpdater = treeUpdater;
  }

  @Override
  public List<QGChangeEvent> refresh(DbSession dbSession, Collection<ComponentDto> components) {
    if (components.isEmpty()) {
      return emptyList();
    }

    List<QGChangeEvent> result = new ArrayList<>();
    Map<String, List<ComponentDto>> componentsByProjectUuid = components.stream().collect(groupingBy(ComponentDto::branchUuid));
    for (List<ComponentDto> groupedComponents : componentsByProjectUuid.values()) {
      Optional<QGChangeEvent> qgChangeEvent = refreshComponentsOnSameProject(dbSession, groupedComponents);
      qgChangeEvent.ifPresent(result::add);
    }
    return result;
  }

  private Optional<QGChangeEvent> refreshComponentsOnSameProject(DbSession dbSession, List<ComponentDto> touchedComponents) {
    ComponentIndex components = componentIndexFactory.create(dbSession, touchedComponents);
    ComponentDto branchComponent = components.getBranch();
    OrganizationDto organization = loadOrganization(dbSession, branchComponent);
    Optional<SnapshotDto> lastAnalysis = dbClient.snapshotDao().selectLastAnalysisByRootComponentUuid(dbSession, branchComponent.uuid());
    if (lastAnalysis.isEmpty()) {
      return Optional.empty();
    }

    BranchDto branch = loadBranch(dbSession, branchComponent);
    ProjectDto project = loadProject(dbSession, branch.getProjectUuid());
<<<<<<< HEAD
    QualityGate qualityGate = qGateComputer.loadQualityGate(dbSession, organization, project, branch);
=======
    Configuration config = projectConfigurationLoader.loadBranchConfiguration(dbSession, branch);
    QualityGate qualityGate = qGateComputer.loadQualityGate(dbSession, project, branch);
>>>>>>> 9e1fded1
    MeasureMatrix matrix = loadMeasureMatrix(dbSession, components.getAllUuids(), qualityGate);

    treeUpdater.update(dbSession, lastAnalysis.get(), config, components, branch, matrix);

    Metric.Level previousStatus = loadPreviousStatus(dbSession, branchComponent);
    EvaluatedQualityGate evaluatedQualityGate = qGateComputer.refreshGateStatus(branchComponent, qualityGate, matrix, config);
    persistAndIndex(dbSession, matrix, branch);

    return Optional.of(new QGChangeEvent(project, branch, lastAnalysis.get(), config, previousStatus, () -> Optional.of(evaluatedQualityGate)));
  }

  private OrganizationDto loadOrganization(DbSession dbSession, ComponentDto project) {
    String organizationUuid = project.getOrganizationUuid();
    return dbClient.organizationDao().selectByUuid(dbSession, organizationUuid)
            .orElseThrow(() -> new IllegalStateException("No organization with UUID " + organizationUuid));
  }

  private MeasureMatrix loadMeasureMatrix(DbSession dbSession, Set<String> componentUuids, QualityGate qualityGate) {
    Collection<String> metricKeys = getKeysOfAllInvolvedMetrics(qualityGate);
    Map<String, MetricDto> metricsPerUuid = dbClient.metricDao().selectByKeys(dbSession, metricKeys).stream().collect(Collectors.toMap(MetricDto::getUuid, Function.identity()));
    List<LiveMeasureDto> measures = dbClient.liveMeasureDao().selectByComponentUuidsAndMetricUuids(dbSession, componentUuids, metricsPerUuid.keySet());
    return new MeasureMatrix(componentUuids, metricsPerUuid.values(), measures);
  }

  private void persistAndIndex(DbSession dbSession, MeasureMatrix matrix, BranchDto branch) {
    // persist the measures that have been created or updated
    matrix.getChanged().sorted(LiveMeasureComparator.INSTANCE).forEach(m -> dbClient.liveMeasureDao().insertOrUpdate(dbSession, m));
    projectIndexer.commitAndIndexBranches(dbSession, singleton(branch), Indexers.BranchEvent.MEASURE_CHANGE);
  }

  @CheckForNull
  private Metric.Level loadPreviousStatus(DbSession dbSession, ComponentDto branchComponent) {
    Optional<LiveMeasureDto> measure = dbClient.liveMeasureDao().selectMeasure(dbSession, branchComponent.uuid(), ALERT_STATUS_KEY);
    if (measure.isEmpty()) {
      return null;
    }

    try {
      return Metric.Level.valueOf(measure.get().getTextValue());
    } catch (IllegalArgumentException e) {
      LoggerFactory.getLogger(LiveMeasureComputerImpl.class).trace("Failed to parse value of metric '{}'", ALERT_STATUS_KEY, e);
      return null;
    }
  }

  private Set<String> getKeysOfAllInvolvedMetrics(QualityGate gate) {
    Set<String> metricKeys = new HashSet<>();
    for (Metric<?> metric : formulaFactory.getFormulaMetrics()) {
      metricKeys.add(metric.getKey());
    }
    metricKeys.addAll(qGateComputer.getMetricsRelatedTo(gate));
    return metricKeys;
  }

  private BranchDto loadBranch(DbSession dbSession, ComponentDto branchComponent) {
    return dbClient.branchDao().selectByUuid(dbSession, branchComponent.uuid())
      .orElseThrow(() -> new IllegalStateException("Branch not found: " + branchComponent.uuid()));
  }

  private ProjectDto loadProject(DbSession dbSession, String uuid) {
    return dbClient.projectDao().selectByUuid(dbSession, uuid)
      .orElseThrow(() -> new IllegalStateException("Project not found: " + uuid));
  }
}<|MERGE_RESOLUTION|>--- conflicted
+++ resolved
@@ -100,12 +100,8 @@
 
     BranchDto branch = loadBranch(dbSession, branchComponent);
     ProjectDto project = loadProject(dbSession, branch.getProjectUuid());
-<<<<<<< HEAD
+    Configuration config = projectConfigurationLoader.loadBranchConfiguration(dbSession, branch);
     QualityGate qualityGate = qGateComputer.loadQualityGate(dbSession, organization, project, branch);
-=======
-    Configuration config = projectConfigurationLoader.loadBranchConfiguration(dbSession, branch);
-    QualityGate qualityGate = qGateComputer.loadQualityGate(dbSession, project, branch);
->>>>>>> 9e1fded1
     MeasureMatrix matrix = loadMeasureMatrix(dbSession, components.getAllUuids(), qualityGate);
 
     treeUpdater.update(dbSession, lastAnalysis.get(), config, components, branch, matrix);
