/*
 * SonarQube
 * Copyright (C) 2009-2024 SonarSource SA
 * mailto:info AT sonarsource DOT com
 *
 * This program is free software; you can redistribute it and/or
 * modify it under the terms of the GNU Lesser General Public
 * License as published by the Free Software Foundation; either
 * version 3 of the License, or (at your option) any later version.
 *
 * This program is distributed in the hope that it will be useful,
 * but WITHOUT ANY WARRANTY; without even the implied warranty of
 * MERCHANTABILITY or FITNESS FOR A PARTICULAR PURPOSE.  See the GNU
 * Lesser General Public License for more details.
 *
 * You should have received a copy of the GNU Lesser General Public License
 * along with this program; if not, write to the Free Software Foundation,
 * Inc., 51 Franklin Street, Fifth Floor, Boston, MA  02110-1301, USA.
 */
package org.sonar.server.permission.ws;

import org.sonar.api.server.ws.Change;
import org.sonar.api.server.ws.Request;
import org.sonar.api.server.ws.Response;
import org.sonar.api.server.ws.WebService;
import org.sonar.api.utils.log.Logger;
import org.sonar.api.utils.log.Loggers;
import org.sonar.db.DbClient;
import org.sonar.db.DbSession;
<<<<<<< HEAD
import org.sonar.db.component.ComponentDto;
import org.sonar.db.organization.OrganizationDto;
import org.sonar.db.user.GroupDto;
import org.sonar.server.permission.GroupPermissionChange;
=======
import org.sonar.db.entity.EntityDto;
import org.sonar.db.user.GroupDto;
import org.sonar.server.common.management.ManagedInstanceChecker;
import org.sonar.server.common.permission.GroupPermissionChange;
>>>>>>> 9e1fded1
import org.sonar.server.permission.GroupUuidOrAnyone;
import org.sonar.server.common.permission.Operation;
import org.sonar.server.permission.PermissionService;
import org.sonar.server.common.permission.PermissionUpdater;
import org.sonar.server.user.UserSession;

import static java.util.Collections.singletonList;
import static org.sonar.server.permission.ws.WsParameters.createGroupNameParameter;
import static org.sonar.server.permission.ws.WsParameters.createProjectParameters;
import static org.sonarqube.ws.client.permission.PermissionsWsParameters.PARAM_PERMISSION;

public class RemoveGroupAction implements PermissionsWsAction {

  public static final String ACTION = "remove_group";

  private final DbClient dbClient;
  private final UserSession userSession;
  private final PermissionUpdater<GroupPermissionChange> permissionUpdater;
  private final PermissionWsSupport wsSupport;
  private final WsParameters wsParameters;
  private final PermissionService permissionService;
<<<<<<< HEAD
  private final Logger logger = Loggers.get(RemoveGroupAction.class);
=======
  private final ManagedInstanceChecker managedInstanceChecker;
>>>>>>> 9e1fded1

  public RemoveGroupAction(DbClient dbClient, UserSession userSession, PermissionUpdater<GroupPermissionChange> permissionUpdater, PermissionWsSupport wsSupport,
    WsParameters wsParameters, PermissionService permissionService, ManagedInstanceChecker managedInstanceChecker) {
    this.dbClient = dbClient;
    this.userSession = userSession;
    this.permissionUpdater = permissionUpdater;
    this.wsSupport = wsSupport;
    this.wsParameters = wsParameters;
    this.permissionService = permissionService;
    this.managedInstanceChecker = managedInstanceChecker;
  }

  @Override
  public void define(WebService.NewController context) {
    WebService.NewAction action = context.createAction(ACTION)
      .setDescription("Remove a permission from a group.<br /> " +
        "This service defaults to global permissions, but can be limited to project permissions by providing project id or project key.<br /> " +
        "The group name must be provided.<br />" +
        "Requires one of the following permissions:" +
        "<ul>" +
        "<li>'Administer System'</li>" +
        "<li>'Administer' rights on the specified project</li>" +
        "</ul>")
      .setSince("5.2")
      .setPost(true)
      .setChangelog(
        new Change("10.0", "Parameter 'groupId' is removed. Use 'groupName' instead."),
        new Change("8.4", "Parameter 'groupId' is deprecated. Format changes from integer to string. Use 'groupName' instead."))
      .setHandler(this);

    wsParameters.createPermissionParameter(action, "The permission you would like to revoke from the group.");
    wsParameters.createOrganizationParameter(action).setSince("6.2");
    createGroupNameParameter(action);
    createProjectParameters(action);
  }

  @Override
  public void handle(Request request, Response response) throws Exception {
    try (DbSession dbSession = dbClient.openSession(false)) {
      EntityDto entityDto = wsSupport.findEntity(dbSession, request);
      GroupDto groupDto = wsSupport.findGroupDtoOrNullIfAnyone(dbSession, request);
      if (entityDto != null && entityDto.isProject() && groupDto != null) {
        managedInstanceChecker.throwIfGroupAndProjectAreManaged(dbSession, groupDto.getUuid(), entityDto.getUuid());
      }
      wsSupport.checkPermissionManagementAccess(userSession, entityDto);

<<<<<<< HEAD
      wsSupport.checkPermissionManagementAccess(userSession, group.getOrganizationUuid(), project.orElse(null));

      Optional<OrganizationDto> organization = dbClient.organizationDao().selectByUuid(dbSession, group.getOrganizationUuid());
      GroupDto groupDetails=  dbClient.groupDao().selectByUuid(dbSession, group.getUuid());
      logger.info("Remove Permission for Group: {} :: permission type: {}, organization: {}, orgId: {}, groupId: {}, user: {}",
              groupDetails.getName(), request.mandatoryParam(PARAM_PERMISSION), organization.get().getKey(),
              organization.get().getUuid(), groupDetails.getUuid(), userSession.getLogin());
      PermissionChange change = new GroupPermissionChange(
        PermissionChange.Operation.REMOVE,
        request.mandatoryParam(PARAM_PERMISSION),
        project.orElse(null),
        group, permissionService);
=======
      String permission = request.mandatoryParam(PARAM_PERMISSION);
      wsSupport.checkRemovingOwnBrowsePermissionOnPrivateProject(dbSession, userSession, entityDto, permission, GroupUuidOrAnyone.from(groupDto));

      GroupPermissionChange change = new GroupPermissionChange(
        Operation.REMOVE,
        permission,
        entityDto,
        groupDto,
        permissionService);
>>>>>>> 9e1fded1
      permissionUpdater.apply(dbSession, singletonList(change));
    }
    response.noContent();
  }

}<|MERGE_RESOLUTION|>--- conflicted
+++ resolved
@@ -19,25 +19,22 @@
  */
 package org.sonar.server.permission.ws;
 
+import org.slf4j.Logger;
+import org.slf4j.LoggerFactory;
 import org.sonar.api.server.ws.Change;
 import org.sonar.api.server.ws.Request;
 import org.sonar.api.server.ws.Response;
 import org.sonar.api.server.ws.WebService;
-import org.sonar.api.utils.log.Logger;
-import org.sonar.api.utils.log.Loggers;
 import org.sonar.db.DbClient;
 import org.sonar.db.DbSession;
-<<<<<<< HEAD
+import org.sonar.db.entity.EntityDto;
+import org.sonar.db.user.GroupDto;
+import org.sonar.server.common.management.ManagedInstanceChecker;
+import org.sonar.server.common.permission.GroupPermissionChange;
 import org.sonar.db.component.ComponentDto;
 import org.sonar.db.organization.OrganizationDto;
 import org.sonar.db.user.GroupDto;
 import org.sonar.server.permission.GroupPermissionChange;
-=======
-import org.sonar.db.entity.EntityDto;
-import org.sonar.db.user.GroupDto;
-import org.sonar.server.common.management.ManagedInstanceChecker;
-import org.sonar.server.common.permission.GroupPermissionChange;
->>>>>>> 9e1fded1
 import org.sonar.server.permission.GroupUuidOrAnyone;
 import org.sonar.server.common.permission.Operation;
 import org.sonar.server.permission.PermissionService;
@@ -53,17 +50,15 @@
 
   public static final String ACTION = "remove_group";
 
+  private final Logger logger = LoggerFactory.getLogger(RemoveGroupAction.class);
+
   private final DbClient dbClient;
   private final UserSession userSession;
   private final PermissionUpdater<GroupPermissionChange> permissionUpdater;
   private final PermissionWsSupport wsSupport;
   private final WsParameters wsParameters;
   private final PermissionService permissionService;
-<<<<<<< HEAD
-  private final Logger logger = Loggers.get(RemoveGroupAction.class);
-=======
   private final ManagedInstanceChecker managedInstanceChecker;
->>>>>>> 9e1fded1
 
   public RemoveGroupAction(DbClient dbClient, UserSession userSession, PermissionUpdater<GroupPermissionChange> permissionUpdater, PermissionWsSupport wsSupport,
     WsParameters wsParameters, PermissionService permissionService, ManagedInstanceChecker managedInstanceChecker) {
@@ -108,22 +103,8 @@
       if (entityDto != null && entityDto.isProject() && groupDto != null) {
         managedInstanceChecker.throwIfGroupAndProjectAreManaged(dbSession, groupDto.getUuid(), entityDto.getUuid());
       }
-      wsSupport.checkPermissionManagementAccess(userSession, entityDto);
+      wsSupport.checkPermissionManagementAccess(userSession, entityDto.getOrganizationUuid(), entityDto);
 
-<<<<<<< HEAD
-      wsSupport.checkPermissionManagementAccess(userSession, group.getOrganizationUuid(), project.orElse(null));
-
-      Optional<OrganizationDto> organization = dbClient.organizationDao().selectByUuid(dbSession, group.getOrganizationUuid());
-      GroupDto groupDetails=  dbClient.groupDao().selectByUuid(dbSession, group.getUuid());
-      logger.info("Remove Permission for Group: {} :: permission type: {}, organization: {}, orgId: {}, groupId: {}, user: {}",
-              groupDetails.getName(), request.mandatoryParam(PARAM_PERMISSION), organization.get().getKey(),
-              organization.get().getUuid(), groupDetails.getUuid(), userSession.getLogin());
-      PermissionChange change = new GroupPermissionChange(
-        PermissionChange.Operation.REMOVE,
-        request.mandatoryParam(PARAM_PERMISSION),
-        project.orElse(null),
-        group, permissionService);
-=======
       String permission = request.mandatoryParam(PARAM_PERMISSION);
       wsSupport.checkRemovingOwnBrowsePermissionOnPrivateProject(dbSession, userSession, entityDto, permission, GroupUuidOrAnyone.from(groupDto));
 
@@ -133,7 +114,6 @@
         entityDto,
         groupDto,
         permissionService);
->>>>>>> 9e1fded1
       permissionUpdater.apply(dbSession, singletonList(change));
     }
     response.noContent();
