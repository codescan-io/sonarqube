--- conflicted
+++ resolved
@@ -33,27 +33,15 @@
 import org.sonar.api.utils.text.JsonWriter;
 import org.sonar.db.DbClient;
 import org.sonar.db.DbSession;
-<<<<<<< HEAD
 import org.sonar.db.organization.OrganizationDto;
+import org.sonar.db.Pagination;
 import org.sonar.server.exceptions.NotFoundException;
-import org.sonar.server.rule.index.RuleIndex;
-
-public class TagsAction implements RulesWsAction {
-
-  private final RuleIndex ruleIndex;
-  private final DbClient dbClient;
-
-  public TagsAction(RuleIndex ruleIndex, DbClient dbClient) {
-    this.ruleIndex = ruleIndex;
-=======
-import org.sonar.db.Pagination;
 
 public class TagsAction implements RulesWsAction {
 
   private final DbClient dbClient;
 
   public TagsAction(DbClient dbClient) {
->>>>>>> 9e1fded1
     this.dbClient = dbClient;
   }
 
@@ -84,16 +72,11 @@
     String query = request.param(Param.TEXT_QUERY);
     int pageSize = request.mandatoryParamAsInt("ps");
 
-<<<<<<< HEAD
-    List<String> tags = ruleIndex.listTags(organization, query, pageSize == 0 ? Integer.MAX_VALUE : pageSize);
-    writeResponse(response, tags);
-=======
     try (DbSession dbSession = dbClient.openSession(false)) {
       Pagination pagination = Pagination.forPage(1).andSize(pageSize == 0 ? 500 : pageSize);
-      List<String> tags = dbClient.ruleDao().selectTags(dbSession, query, pagination);
+      List<String> tags = dbClient.ruleDao().selectTags(dbSession, organization.getUuid(), query, pagination);
       writeResponse(response, tags);
     }
->>>>>>> 9e1fded1
   }
 
   private OrganizationDto getOrganization(@Nullable String organizationKey) {
