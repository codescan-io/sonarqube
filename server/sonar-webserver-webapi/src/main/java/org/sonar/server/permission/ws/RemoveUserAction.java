/*
 * SonarQube
 * Copyright (C) 2009-2024 SonarSource SA
 * mailto:info AT sonarsource DOT com
 *
 * This program is free software; you can redistribute it and/or
 * modify it under the terms of the GNU Lesser General Public
 * License as published by the Free Software Foundation; either
 * version 3 of the License, or (at your option) any later version.
 *
 * This program is distributed in the hope that it will be useful,
 * but WITHOUT ANY WARRANTY; without even the implied warranty of
 * MERCHANTABILITY or FITNESS FOR A PARTICULAR PURPOSE.  See the GNU
 * Lesser General Public License for more details.
 *
 * You should have received a copy of the GNU Lesser General Public License
 * along with this program; if not, write to the Free Software Foundation,
 * Inc., 51 Franklin Street, Fifth Floor, Boston, MA  02110-1301, USA.
 */
package org.sonar.server.permission.ws;

import org.sonar.api.server.ws.Request;
import org.sonar.api.server.ws.Response;
import org.sonar.api.server.ws.WebService;
import org.sonar.api.utils.log.Logger;
import org.sonar.api.utils.log.Loggers;
import org.sonar.db.DbClient;
import org.sonar.db.DbSession;
<<<<<<< HEAD
import org.sonar.db.component.ComponentDto;
import org.sonar.db.organization.OrganizationDto;
import org.sonar.db.user.UserId;
import org.sonar.server.permission.PermissionChange;
=======
import org.sonar.db.entity.EntityDto;
import org.sonar.db.user.UserId;
import org.sonar.server.common.management.ManagedInstanceChecker;
import org.sonar.server.common.permission.Operation;
>>>>>>> 9e1fded1
import org.sonar.server.permission.PermissionService;
import org.sonar.server.common.permission.PermissionUpdater;
import org.sonar.server.common.permission.UserPermissionChange;
import org.sonar.server.user.UserSession;

import static java.util.Collections.singletonList;
import static org.sonar.server.permission.ws.WsParameters.createProjectParameters;
import static org.sonar.server.permission.ws.WsParameters.createUserLoginParameter;
import static org.sonarqube.ws.client.permission.PermissionsWsParameters.PARAM_ORGANIZATION;
import static org.sonarqube.ws.client.permission.PermissionsWsParameters.PARAM_PERMISSION;
import static org.sonarqube.ws.client.permission.PermissionsWsParameters.PARAM_USER_LOGIN;

public class RemoveUserAction implements PermissionsWsAction {

  public static final String ACTION = "remove_user";

  private final DbClient dbClient;
  private final UserSession userSession;
  private final PermissionUpdater<UserPermissionChange> permissionUpdater;
  private final PermissionWsSupport wsSupport;
  private final WsParameters wsParameters;
  private final PermissionService permissionService;
<<<<<<< HEAD
  private static final Logger logger = Loggers.get(RemoveUserAction.class);
=======
  private final ManagedInstanceChecker managedInstanceChecker;
>>>>>>> 9e1fded1

  public RemoveUserAction(DbClient dbClient, UserSession userSession, PermissionUpdater<UserPermissionChange> permissionUpdater, PermissionWsSupport wsSupport,
    WsParameters wsParameters, PermissionService permissionService, ManagedInstanceChecker managedInstanceChecker) {
    this.dbClient = dbClient;
    this.userSession = userSession;
    this.permissionUpdater = permissionUpdater;
    this.wsSupport = wsSupport;
    this.wsParameters = wsParameters;
    this.permissionService = permissionService;
    this.managedInstanceChecker = managedInstanceChecker;
  }

  @Override
  public void define(WebService.NewController context) {
    WebService.NewAction action = context.createAction(ACTION)
      .setDescription("Remove permission from a user.<br /> " +
        "This service defaults to global permissions, but can be limited to project permissions by providing project id or project key.<br /> " +
        "Requires one of the following permissions:" +
        "<ul>" +
        "<li>'Administer System'</li>" +
        "<li>'Administer' rights on the specified project</li>" +
        "</ul>")
      .setSince("5.2")
      .setPost(true)
      .setHandler(this);

    wsParameters.createPermissionParameter(action, "The permission you would like to revoke from the user.");
    wsParameters.createOrganizationParameter(action).setSince("6.2");
    createUserLoginParameter(action);
    createProjectParameters(action);
  }

  @Override
  public void handle(Request request, Response response) throws Exception {
    try (DbSession dbSession = dbClient.openSession(false)) {
<<<<<<< HEAD
      OrganizationDto org = wsSupport.findOrganization(dbSession, request.mandatoryParam(PARAM_ORGANIZATION));
      UserId user = wsSupport.findUser(dbSession, request.mandatoryParam(PARAM_USER_LOGIN));
      String permission = request.mandatoryParam(PARAM_PERMISSION);
      Optional<ComponentDto> project = wsSupport.findProject(dbSession, request);

      wsSupport.checkPermissionManagementAccess(userSession, org.getUuid(), project.orElse(null));

      PermissionChange change = new UserPermissionChange(
        PermissionChange.Operation.REMOVE,
        org.getUuid(),
        permission,
        project.orElse(null),
        user, permissionService);
      logger.info("Removing permissions for user: {} and permission type: {}, organization: {}, orgId: {}", user,
              change.getPermission(), org.getKey(), org.getUuid());
=======
      UserId userIdDto = wsSupport.findUser(dbSession, request.mandatoryParam(PARAM_USER_LOGIN));
      String permission = request.mandatoryParam(PARAM_PERMISSION);
      wsSupport.checkRemovingOwnAdminRight(userSession, userIdDto, permission);

      EntityDto entityDto = wsSupport.findEntity(dbSession, request);
      wsSupport.checkRemovingOwnBrowsePermissionOnPrivateProject(userSession, entityDto, permission, userIdDto);
      wsSupport.checkPermissionManagementAccess(userSession, entityDto);
      if (entityDto != null && entityDto.isProject()) {
        managedInstanceChecker.throwIfUserAndProjectAreManaged(dbSession, userIdDto.getUuid(), entityDto.getUuid());
      }
      UserPermissionChange change = new UserPermissionChange(
        Operation.REMOVE,
        permission,
        entityDto,
        userIdDto,
        permissionService);
>>>>>>> 9e1fded1
      permissionUpdater.apply(dbSession, singletonList(change));
      response.noContent();
    }
  }
}<|MERGE_RESOLUTION|>--- conflicted
+++ resolved
@@ -19,24 +19,21 @@
  */
 package org.sonar.server.permission.ws;
 
+import org.slf4j.Logger;
+import org.slf4j.LoggerFactory;
 import org.sonar.api.server.ws.Request;
 import org.sonar.api.server.ws.Response;
 import org.sonar.api.server.ws.WebService;
-import org.sonar.api.utils.log.Logger;
-import org.sonar.api.utils.log.Loggers;
 import org.sonar.db.DbClient;
 import org.sonar.db.DbSession;
-<<<<<<< HEAD
+import org.sonar.db.entity.EntityDto;
 import org.sonar.db.component.ComponentDto;
 import org.sonar.db.organization.OrganizationDto;
 import org.sonar.db.user.UserId;
-import org.sonar.server.permission.PermissionChange;
-=======
-import org.sonar.db.entity.EntityDto;
-import org.sonar.db.user.UserId;
 import org.sonar.server.common.management.ManagedInstanceChecker;
 import org.sonar.server.common.permission.Operation;
->>>>>>> 9e1fded1
+import org.sonar.server.exceptions.NotFoundException;
+import org.sonar.server.permission.PermissionChange;
 import org.sonar.server.permission.PermissionService;
 import org.sonar.server.common.permission.PermissionUpdater;
 import org.sonar.server.common.permission.UserPermissionChange;
@@ -53,17 +50,15 @@
 
   public static final String ACTION = "remove_user";
 
+  private static final Logger logger = LoggerFactory.getLogger(RemoveUserAction.class);
+
   private final DbClient dbClient;
   private final UserSession userSession;
   private final PermissionUpdater<UserPermissionChange> permissionUpdater;
   private final PermissionWsSupport wsSupport;
   private final WsParameters wsParameters;
   private final PermissionService permissionService;
-<<<<<<< HEAD
-  private static final Logger logger = Loggers.get(RemoveUserAction.class);
-=======
   private final ManagedInstanceChecker managedInstanceChecker;
->>>>>>> 9e1fded1
 
   public RemoveUserAction(DbClient dbClient, UserSession userSession, PermissionUpdater<UserPermissionChange> permissionUpdater, PermissionWsSupport wsSupport,
     WsParameters wsParameters, PermissionService permissionService, ManagedInstanceChecker managedInstanceChecker) {
@@ -99,27 +94,12 @@
   @Override
   public void handle(Request request, Response response) throws Exception {
     try (DbSession dbSession = dbClient.openSession(false)) {
-<<<<<<< HEAD
-      OrganizationDto org = wsSupport.findOrganization(dbSession, request.mandatoryParam(PARAM_ORGANIZATION));
-      UserId user = wsSupport.findUser(dbSession, request.mandatoryParam(PARAM_USER_LOGIN));
-      String permission = request.mandatoryParam(PARAM_PERMISSION);
-      Optional<ComponentDto> project = wsSupport.findProject(dbSession, request);
-
-      wsSupport.checkPermissionManagementAccess(userSession, org.getUuid(), project.orElse(null));
-
-      PermissionChange change = new UserPermissionChange(
-        PermissionChange.Operation.REMOVE,
-        org.getUuid(),
-        permission,
-        project.orElse(null),
-        user, permissionService);
-      logger.info("Removing permissions for user: {} and permission type: {}, organization: {}, orgId: {}", user,
-              change.getPermission(), org.getKey(), org.getUuid());
-=======
       UserId userIdDto = wsSupport.findUser(dbSession, request.mandatoryParam(PARAM_USER_LOGIN));
       String permission = request.mandatoryParam(PARAM_PERMISSION);
       wsSupport.checkRemovingOwnAdminRight(userSession, userIdDto, permission);
 
+      OrganizationDto org = dbClient.organizationDao().selectByKey(dbSession, request.mandatoryParam(PARAM_ORGANIZATION))
+          .orElseThrow(() -> new NotFoundException("No organization found with key: " + request.param(PARAM_ORGANIZATION)));
       EntityDto entityDto = wsSupport.findEntity(dbSession, request);
       wsSupport.checkRemovingOwnBrowsePermissionOnPrivateProject(userSession, entityDto, permission, userIdDto);
       wsSupport.checkPermissionManagementAccess(userSession, entityDto);
@@ -128,11 +108,13 @@
       }
       UserPermissionChange change = new UserPermissionChange(
         Operation.REMOVE,
+        org.getUuid(),
         permission,
         entityDto,
         userIdDto,
         permissionService);
->>>>>>> 9e1fded1
+      logger.info("Removing permissions for user: {} and permission type: {}, organization: {}, orgId: {}", user,
+          change.getPermission(), org.getKey(), org.getUuid());
       permissionUpdater.apply(dbSession, singletonList(change));
       response.noContent();
     }
