/*
 * SonarQube
 * Copyright (C) 2009-2023 SonarSource SA
 * mailto:info AT sonarsource DOT com
 *
 * This program is free software; you can redistribute it and/or
 * modify it under the terms of the GNU Lesser General Public
 * License as published by the Free Software Foundation; either
 * version 3 of the License, or (at your option) any later version.
 *
 * This program is distributed in the hope that it will be useful,
 * but WITHOUT ANY WARRANTY; without even the implied warranty of
 * MERCHANTABILITY or FITNESS FOR A PARTICULAR PURPOSE.  See the GNU
 * Lesser General Public License for more details.
 *
 * You should have received a copy of the GNU Lesser General Public License
 * along with this program; if not, write to the Free Software Foundation,
 * Inc., 51 Franklin Street, Fifth Floor, Boston, MA  02110-1301, USA.
 */
package org.sonar.server.qualitygate.ws;

import java.io.Serializable;
import java.util.Map;
import java.util.Objects;
import org.sonar.api.measures.Metric;
import org.sonar.api.server.ws.Change;
import org.sonar.api.server.ws.Request;
import org.sonar.api.server.ws.Response;
import org.sonar.api.server.ws.WebService;
import org.sonar.db.DbClient;
import org.sonar.db.DbSession;
import org.sonar.db.organization.OrganizationDto;
import org.sonar.db.permission.OrganizationPermission;
import org.sonar.db.qualitygate.QualityGateDto;
import org.sonar.server.qualitygate.Condition;
import org.sonar.server.qualitygate.QualityGateConditionsUpdater;
import org.sonar.server.qualitygate.QualityGateUpdater;
import org.sonar.server.user.UserSession;
import org.sonarqube.ws.Qualitygates.CreateResponse;

<<<<<<< HEAD
import static org.sonar.db.permission.OrganizationPermission.ADMINISTER_QUALITY_GATES;
=======
import static org.sonar.api.measures.CoreMetrics.NEW_COVERAGE_KEY;
import static org.sonar.api.measures.CoreMetrics.NEW_DUPLICATED_LINES_DENSITY_KEY;
import static org.sonar.api.measures.Metric.DIRECTION_BETTER;
import static org.sonar.api.measures.Metric.DIRECTION_WORST;
import static org.sonar.server.qualitygate.Condition.Operator.GREATER_THAN;
import static org.sonar.server.qualitygate.Condition.Operator.LESS_THAN;
import static org.sonar.server.qualitygate.QualityGateCaycChecker.CAYC_METRICS;
>>>>>>> bcd75f36
import static org.sonar.server.qualitygate.ws.QualityGatesWsParameters.ACTION_CREATE;
import static org.sonar.server.qualitygate.ws.QualityGatesWsParameters.PARAM_NAME;
import static org.sonar.server.ws.WsUtils.writeProtobuf;

public class CreateAction implements QualityGatesWsAction {

  static final Map<String, Integer> DEFAULT_METRIC_VALUES = Map.of(
    NEW_COVERAGE_KEY, 80,
    NEW_DUPLICATED_LINES_DENSITY_KEY, 3
  );

  private static final Map<Integer, Condition.Operator> OPERATORS_BY_DIRECTION = Map.of(
    DIRECTION_BETTER, LESS_THAN,
    DIRECTION_WORST, GREATER_THAN);

  public static final int NAME_MAXIMUM_LENGTH = 100;

  private final DbClient dbClient;
  private final UserSession userSession;
  private final QualityGateUpdater qualityGateUpdater;
<<<<<<< HEAD
  private final QualityGatesWsSupport wsSupport;

  public CreateAction(DbClient dbClient, UserSession userSession, QualityGateUpdater qualityGateUpdater, QualityGatesWsSupport wsSupport) {
    this.dbClient = dbClient;
    this.userSession = userSession;
    this.qualityGateUpdater = qualityGateUpdater;
    this.wsSupport = wsSupport;
=======
  private final QualityGateConditionsUpdater qualityGateConditionsUpdater;

  public CreateAction(DbClient dbClient, UserSession userSession, QualityGateUpdater qualityGateUpdater, QualityGateConditionsUpdater qualityGateConditionsUpdater) {
    this.dbClient = dbClient;
    this.userSession = userSession;
    this.qualityGateUpdater = qualityGateUpdater;
    this.qualityGateConditionsUpdater = qualityGateConditionsUpdater;
>>>>>>> bcd75f36
  }

  @Override
  public void define(WebService.NewController controller) {
    WebService.NewAction action = controller.createAction(ACTION_CREATE)
      .setPost(true)
      .setDescription("Create a Quality Gate.<br>" +
        "Requires the 'Administer Quality Gates' permission.")
      .setSince("4.3")
      .setChangelog(
        new Change("8.4", "Field 'id' in the response is deprecated. Format changes from integer to string."))
      .setResponseExample(getClass().getResource("create-example.json"))
      .setHandler(this);

    action.createParam(PARAM_NAME)
      .setRequired(true)
      .setMaximumLength(NAME_MAXIMUM_LENGTH)
      .setDescription("The name of the quality gate to create")
      .setExampleValue("My Quality Gate");

    wsSupport.createOrganizationParam(action);
  }

  @Override
  public void handle(Request request, Response response) {
    try (DbSession dbSession = dbClient.openSession(false)) {
      OrganizationDto organizationDto = wsSupport.getOrganization(dbSession, request);

      userSession.checkPermission(OrganizationPermission.ADMINISTER_QUALITY_GATES, organizationDto.getUuid());

      String name = request.mandatoryParam(PARAM_NAME);

<<<<<<< HEAD
      QualityGateDto newQualityGate = qualityGateUpdater.create(dbSession, organizationDto, name);
=======
      QualityGateDto newQualityGate = qualityGateUpdater.create(dbSession, name);
      addCaycConditions(dbSession, newQualityGate);

>>>>>>> bcd75f36
      CreateResponse.Builder createResponse = CreateResponse.newBuilder()
        .setId(newQualityGate.getUuid())
        .setName(newQualityGate.getName());
      dbSession.commit();
      writeProtobuf(createResponse.build(), request, response);
    }
  }

  private void addCaycConditions(DbSession dbSession, QualityGateDto newQualityGate) {
    CAYC_METRICS.forEach(m ->
      qualityGateConditionsUpdater.createCondition(dbSession, newQualityGate, m.getKey(), OPERATORS_BY_DIRECTION.get(m.getDirection()).getDbValue(),
        String.valueOf(getDefaultCaycValue(m)))
    );
  }

  private static int getDefaultCaycValue(Metric<? extends Serializable> metric) {
    return DEFAULT_METRIC_VALUES.containsKey(metric.getKey()) ?
      DEFAULT_METRIC_VALUES.get(metric.getKey()) :
      Objects.requireNonNull(metric.getBestValue()).intValue();
  }
}<|MERGE_RESOLUTION|>--- conflicted
+++ resolved
@@ -38,9 +38,7 @@
 import org.sonar.server.user.UserSession;
 import org.sonarqube.ws.Qualitygates.CreateResponse;
 
-<<<<<<< HEAD
 import static org.sonar.db.permission.OrganizationPermission.ADMINISTER_QUALITY_GATES;
-=======
 import static org.sonar.api.measures.CoreMetrics.NEW_COVERAGE_KEY;
 import static org.sonar.api.measures.CoreMetrics.NEW_DUPLICATED_LINES_DENSITY_KEY;
 import static org.sonar.api.measures.Metric.DIRECTION_BETTER;
@@ -48,7 +46,6 @@
 import static org.sonar.server.qualitygate.Condition.Operator.GREATER_THAN;
 import static org.sonar.server.qualitygate.Condition.Operator.LESS_THAN;
 import static org.sonar.server.qualitygate.QualityGateCaycChecker.CAYC_METRICS;
->>>>>>> bcd75f36
 import static org.sonar.server.qualitygate.ws.QualityGatesWsParameters.ACTION_CREATE;
 import static org.sonar.server.qualitygate.ws.QualityGatesWsParameters.PARAM_NAME;
 import static org.sonar.server.ws.WsUtils.writeProtobuf;
@@ -69,23 +66,15 @@
   private final DbClient dbClient;
   private final UserSession userSession;
   private final QualityGateUpdater qualityGateUpdater;
-<<<<<<< HEAD
+  private final QualityGateConditionsUpdater qualityGateConditionsUpdater;
   private final QualityGatesWsSupport wsSupport;
 
-  public CreateAction(DbClient dbClient, UserSession userSession, QualityGateUpdater qualityGateUpdater, QualityGatesWsSupport wsSupport) {
-    this.dbClient = dbClient;
-    this.userSession = userSession;
-    this.qualityGateUpdater = qualityGateUpdater;
-    this.wsSupport = wsSupport;
-=======
-  private final QualityGateConditionsUpdater qualityGateConditionsUpdater;
-
-  public CreateAction(DbClient dbClient, UserSession userSession, QualityGateUpdater qualityGateUpdater, QualityGateConditionsUpdater qualityGateConditionsUpdater) {
+  public CreateAction(DbClient dbClient, UserSession userSession, QualityGateUpdater qualityGateUpdater, QualityGateConditionsUpdater qualityGateConditionsUpdater, QualityGatesWsSupport wsSupport) {
     this.dbClient = dbClient;
     this.userSession = userSession;
     this.qualityGateUpdater = qualityGateUpdater;
     this.qualityGateConditionsUpdater = qualityGateConditionsUpdater;
->>>>>>> bcd75f36
+    this.wsSupport = wsSupport;
   }
 
   @Override
@@ -118,13 +107,9 @@
 
       String name = request.mandatoryParam(PARAM_NAME);
 
-<<<<<<< HEAD
       QualityGateDto newQualityGate = qualityGateUpdater.create(dbSession, organizationDto, name);
-=======
-      QualityGateDto newQualityGate = qualityGateUpdater.create(dbSession, name);
       addCaycConditions(dbSession, newQualityGate);
 
->>>>>>> bcd75f36
       CreateResponse.Builder createResponse = CreateResponse.newBuilder()
         .setId(newQualityGate.getUuid())
         .setName(newQualityGate.getName());
