--- conflicted
+++ resolved
@@ -281,19 +281,11 @@
       ProjectDto parentProject = dbClient.projectDao().selectByBranchUuid(dbSession, component.branchUuid()).orElse(null);
 
       if (referenceComponent != null) {
-<<<<<<< HEAD
-        wsComponent = componentDtoToWsComponent(component, organizationDto, parentProject.orElse(null), null, branchKeyByReferenceUuid.get(referenceComponent.uuid()), null);
-      } else if (component.getMainBranchProjectUuid() != null) {
-        wsComponent = componentDtoToWsComponent(component, organizationDto, parentProject.orElse(null), null, request.branch, request.pullRequest);
+        wsComponent = componentDtoToWsComponent(component, organizationDto, parentProject, null, false, branchKeyByReferenceUuid.get(referenceComponent.uuid()), null);
+      } else if (!isMainBranch) {
+        wsComponent = componentDtoToWsComponent(component, organizationDto, parentProject, null, false, request.branch, request.pullRequest);
       } else {
-        wsComponent = componentDtoToWsComponent(component, organizationDto, parentProject.orElse(null), null, null, null);
-=======
-        wsComponent = componentDtoToWsComponent(component, parentProject, null, false, branchKeyByReferenceUuid.get(referenceComponent.uuid()), null);
-      } else if (!isMainBranch) {
-        wsComponent = componentDtoToWsComponent(component, parentProject, null, false, request.branch, request.pullRequest);
-      } else {
-        wsComponent = componentDtoToWsComponent(component, parentProject, null, true, null, null);
->>>>>>> 9e1fded1
+        wsComponent = componentDtoToWsComponent(component, organizationDto, parentProject, null, true, null, null);
       }
     }
 
