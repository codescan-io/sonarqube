--- conflicted
+++ resolved
@@ -116,14 +116,7 @@
       }
 
       newCodePeriodDao.delete(dbSession, projectUuid, branchUuid);
-<<<<<<< HEAD
 
-=======
-      if (isCommunityEdition && projectUuid != null) {
-        // also delete project default in case it was somehow set (downgrade from another edition, for example)
-        newCodePeriodDao.delete(dbSession, projectUuid, null);
-      }
->>>>>>> 9e1fded1
       dbSession.commit();
     }
   }
