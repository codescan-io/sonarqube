--- conflicted
+++ resolved
@@ -37,15 +37,6 @@
 
   private static final String TEST_CONTEXT = "/sonarqube";
   private static final String EXPECTED = "default-src 'self'; " +
-<<<<<<< HEAD
-          "base-uri 'none'; " +
-          "connect-src 'self' http: https:; " +
-          "img-src * data: blob:; " +
-          "object-src 'none'; " +
-          "script-src 'self' 'unsafe-inline' 'unsafe-eval'; " +
-          "style-src 'self' 'unsafe-inline'; " +
-          "worker-src 'none'";
-=======
     "base-uri 'none'; " +
     "connect-src 'self' http: https:; " +
     "font-src 'self' data:; " +
@@ -54,7 +45,6 @@
     "script-src 'self'; " +
     "style-src 'self' 'unsafe-inline'; " +
     "worker-src 'none'";
->>>>>>> 9e1fded1
   private final ServletContext servletContext = mock(ServletContext.class, RETURNS_MOCKS);
   private final HttpServletResponse response = mock(HttpServletResponse.class);
   private final FilterChain chain = mock(FilterChain.class);
