/*
 * SonarQube
 * Copyright (C) 2009-2024 SonarSource SA
 * mailto:info AT sonarsource DOT com
 *
 * This program is free software; you can redistribute it and/or
 * modify it under the terms of the GNU Lesser General Public
 * License as published by the Free Software Foundation; either
 * version 3 of the License, or (at your option) any later version.
 *
 * This program is distributed in the hope that it will be useful,
 * but WITHOUT ANY WARRANTY; without even the implied warranty of
 * MERCHANTABILITY or FITNESS FOR A PARTICULAR PURPOSE.  See the GNU
 * Lesser General Public License for more details.
 *
 * You should have received a copy of the GNU Lesser General Public License
 * along with this program; if not, write to the Free Software Foundation,
 * Inc., 51 Franklin Street, Fifth Floor, Boston, MA  02110-1301, USA.
 */
package org.sonar.server.authentication.event;

import java.util.Collections;
import java.util.regex.Pattern;
import javax.annotation.Nullable;
import org.slf4j.Logger;
import org.slf4j.LoggerFactory;
import org.sonar.api.server.http.HttpRequest;

import static java.util.Objects.requireNonNull;

public class AuthenticationEventImpl implements AuthenticationEvent {
  private static final Logger LOGGER = LoggerFactory.getLogger("auth.event");
  private static final int FLOOD_THRESHOLD = 128;
  private static final Pattern PATTERN_LINE_BREAK = Pattern.compile("[\n\r]");

  @Override
  public void loginSuccess(HttpRequest request, @Nullable String login, Source source) {
    checkRequest(request);
    requireNonNull(source, "source can't be null");
<<<<<<< HEAD
    LOGGER.info("login success [method|{}][provider|{}|{}][IP|{}|{}][login|{}]",
      source.getMethod(), source.getProvider(), source.getProviderName(),
      request.getRemoteAddr(), getAllIps(request),
      preventLogFlood(emptyIfNull(login)));
=======
    LOGGER.atDebug().setMessage("login success [method|{}][provider|{}|{}][IP|{}|{}][login|{}]")
      .addArgument(source::getMethod)
      .addArgument(source::getProvider)
      .addArgument(source::getProviderName)
      .addArgument(request::getRemoteAddr)
      .addArgument(() -> getAllIps(request))
      .addArgument(() -> preventLogFlood(sanitizeLog(emptyIfNull(login))))
      .log();
>>>>>>> 9e1fded1
  }

  private static String getAllIps(HttpRequest request) {
    return String.join(",", Collections.list(request.getHeaders("X-Forwarded-For")));
  }

  @Override
  public void loginFailure(HttpRequest request, AuthenticationException e) {
    checkRequest(request);
    requireNonNull(e, "AuthenticationException can't be null");
    Source source = e.getSource();
    LOGGER.info("login failure [cause|{}][method|{}][provider|{}|{}][IP|{}|{}][login|{}]",
      emptyIfNull(e.getMessage()),
      source.getMethod(), source.getProvider(), source.getProviderName(),
      request.getRemoteAddr(), getAllIps(request),
      preventLogFlood(emptyIfNull(e.getLogin())));
  }

  @Override
  public void logoutSuccess(HttpRequest request, @Nullable String login) {
    checkRequest(request);
    if (!LOGGER.isDebugEnabled()) {
      return;
    }
    LOGGER.info("logout success [IP|{}|{}][login|{}]",
      request.getRemoteAddr(), getAllIps(request),
      preventLogFlood(emptyIfNull(login)));
  }

  @Override
  public void logoutFailure(HttpRequest request, String errorMessage) {
    checkRequest(request);
    requireNonNull(errorMessage, "error message can't be null");
    if (!LOGGER.isDebugEnabled()) {
      return;
    }
    LOGGER.debug("logout failure [error|{}][IP|{}|{}]",
      emptyIfNull(errorMessage),
      request.getRemoteAddr(), getAllIps(request));
  }

  private static void checkRequest(HttpRequest request) {
    requireNonNull(request, "request can't be null");
  }

  private static String emptyIfNull(@Nullable String login) {
    return login == null ? "" : login;
  }

  private static String preventLogFlood(String str) {
    if (str.length() > FLOOD_THRESHOLD) {
      return str.substring(0, FLOOD_THRESHOLD) + "...(" + str.length() + ")";
    }
    return str;
  }

  private static String sanitizeLog(String message) {
    return PATTERN_LINE_BREAK.matcher(message).replaceAll("_");
  }

}<|MERGE_RESOLUTION|>--- conflicted
+++ resolved
@@ -37,13 +37,7 @@
   public void loginSuccess(HttpRequest request, @Nullable String login, Source source) {
     checkRequest(request);
     requireNonNull(source, "source can't be null");
-<<<<<<< HEAD
-    LOGGER.info("login success [method|{}][provider|{}|{}][IP|{}|{}][login|{}]",
-      source.getMethod(), source.getProvider(), source.getProviderName(),
-      request.getRemoteAddr(), getAllIps(request),
-      preventLogFlood(emptyIfNull(login)));
-=======
-    LOGGER.atDebug().setMessage("login success [method|{}][provider|{}|{}][IP|{}|{}][login|{}]")
+    LOGGER.atInfo().setMessage("login success [method|{}][provider|{}|{}][IP|{}|{}][login|{}]")
       .addArgument(source::getMethod)
       .addArgument(source::getProvider)
       .addArgument(source::getProviderName)
@@ -51,7 +45,6 @@
       .addArgument(() -> getAllIps(request))
       .addArgument(() -> preventLogFlood(sanitizeLog(emptyIfNull(login))))
       .log();
->>>>>>> 9e1fded1
   }
 
   private static String getAllIps(HttpRequest request) {
