/*
 * SonarQube
 * Copyright (C) 2009-2024 SonarSource SA
 * mailto:info AT sonarsource DOT com
 *
 * This program is free software; you can redistribute it and/or
 * modify it under the terms of the GNU Lesser General Public
 * License as published by the Free Software Foundation; either
 * version 3 of the License, or (at your option) any later version.
 *
 * This program is distributed in the hope that it will be useful,
 * but WITHOUT ANY WARRANTY; without even the implied warranty of
 * MERCHANTABILITY or FITNESS FOR A PARTICULAR PURPOSE.  See the GNU
 * Lesser General Public License for more details.
 *
 * You should have received a copy of the GNU Lesser General Public License
 * along with this program; if not, write to the Free Software Foundation,
 * Inc., 51 Franklin Street, Fifth Floor, Boston, MA  02110-1301, USA.
 */
package org.sonar.server.permission;

<<<<<<< HEAD
import static java.util.Objects.requireNonNull;

=======
import java.util.Objects;
import java.util.Optional;
>>>>>>> 9e1fded1
import javax.annotation.CheckForNull;
import javax.annotation.Nullable;
import javax.annotation.concurrent.Immutable;
import org.sonar.db.user.GroupDto;

/**
 * Reference to a user group, as used internally by the backend. Contrary to
 * {@link GroupUuid}, it supports reference to virtual groups "anyone". In these
 * cases {@link #getUuid()} returns {@code null}
 *
 * @see GroupUuid
 */
@Immutable
public class GroupUuidOrAnyone {

  private final String uuid;
  private final String organizationUuid;

  private GroupUuidOrAnyone(String organizationUuid, @Nullable String uuid) {
    this.uuid = uuid;
    this.organizationUuid = requireNonNull(organizationUuid, "organizationUuid can't be null");
  }
  public boolean isAnyone() {
    return uuid == null;
  }

  @CheckForNull
  public String getUuid() {
    return uuid;
  }

<<<<<<< HEAD
  public String getOrganizationUuid() {
    return organizationUuid;
  }

  public static GroupUuidOrAnyone from(GroupDto dto) {
    return new GroupUuidOrAnyone(dto.getOrganizationUuid(), dto.getUuid());
=======
  public static GroupUuidOrAnyone from(@Nullable GroupDto dto) {
    String groupUuid = Optional.ofNullable(dto).map(GroupDto::getUuid).orElse(null);
    return new GroupUuidOrAnyone(groupUuid);
>>>>>>> 9e1fded1
  }

  public static GroupUuidOrAnyone forAnyone(String organizationUuid) {
    return new GroupUuidOrAnyone(organizationUuid, null);
  }

  @Override
  public boolean equals(Object o) {
    if (this == o) {
      return true;
    }
    if (o == null || getClass() != o.getClass()) {
      return false;
    }
    GroupUuidOrAnyone that = (GroupUuidOrAnyone) o;
    return Objects.equals(uuid, that.uuid);
  }

  @Override
  public int hashCode() {
    return Objects.hash(uuid);
  }
}<|MERGE_RESOLUTION|>--- conflicted
+++ resolved
@@ -19,13 +19,9 @@
  */
 package org.sonar.server.permission;
 
-<<<<<<< HEAD
 import static java.util.Objects.requireNonNull;
 
-=======
 import java.util.Objects;
-import java.util.Optional;
->>>>>>> 9e1fded1
 import javax.annotation.CheckForNull;
 import javax.annotation.Nullable;
 import javax.annotation.concurrent.Immutable;
@@ -57,18 +53,12 @@
     return uuid;
   }
 
-<<<<<<< HEAD
   public String getOrganizationUuid() {
     return organizationUuid;
   }
 
   public static GroupUuidOrAnyone from(GroupDto dto) {
     return new GroupUuidOrAnyone(dto.getOrganizationUuid(), dto.getUuid());
-=======
-  public static GroupUuidOrAnyone from(@Nullable GroupDto dto) {
-    String groupUuid = Optional.ofNullable(dto).map(GroupDto::getUuid).orElse(null);
-    return new GroupUuidOrAnyone(groupUuid);
->>>>>>> 9e1fded1
   }
 
   public static GroupUuidOrAnyone forAnyone(String organizationUuid) {
