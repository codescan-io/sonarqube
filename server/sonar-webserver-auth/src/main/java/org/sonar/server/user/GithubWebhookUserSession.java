--- conflicted
+++ resolved
@@ -80,9 +80,6 @@
   }
 
   @Override
-<<<<<<< HEAD
-  protected Optional<String> componentUuidToProjectUuid(String componentUuid) {
-=======
   public boolean isAuthenticatedBrowserSession() {
     return false;
   }
@@ -94,7 +91,6 @@
 
   @Override
   protected Optional<String> componentUuidToEntityUuid(String componentUuid) {
->>>>>>> 9e1fded1
     return Optional.empty();
   }
 
