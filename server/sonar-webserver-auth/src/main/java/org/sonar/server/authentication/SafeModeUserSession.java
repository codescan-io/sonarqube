--- conflicted
+++ resolved
@@ -31,16 +31,7 @@
 public class SafeModeUserSession extends AbstractUserSession {
 
   @Override
-<<<<<<< HEAD
-  protected Optional<String> componentUuidToProjectUuid(String componentUuid) {
-=======
-  protected boolean hasPermissionImpl(GlobalPermission permission) {
-    return false;
-  }
-
-  @Override
   protected Optional<String> componentUuidToEntityUuid(String componentUuid) {
->>>>>>> 9e1fded1
     return Optional.empty();
   }
 
