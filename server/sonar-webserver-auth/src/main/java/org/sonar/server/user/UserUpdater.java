--- conflicted
+++ resolved
@@ -440,27 +440,11 @@
   private static boolean isUserAlreadyMemberOfDefaultGroup(GroupDto defaultGroup, List<GroupDto> userGroups) {
     return userGroups.stream().anyMatch(group -> defaultGroup.getUuid().equals(group.getUuid()));
   }
-<<<<<<< HEAD
-=======
-
-  private void addUserToDefaultGroup(DbSession dbSession, UserDto userDto) {
-    addDefaultGroup(dbSession, userDto);
-  }
-
-  private void addDefaultGroup(DbSession dbSession, UserDto userDto) {
-    List<GroupDto> userGroups = dbClient.groupDao().selectByUserLogin(dbSession, userDto.getLogin());
-    GroupDto defaultGroup = defaultGroupFinder.findDefaultGroup(dbSession);
-    if (isUserAlreadyMemberOfDefaultGroup(defaultGroup, userGroups)) {
-      return;
-    }
-    dbClient.userGroupDao().insert(dbSession, new UserGroupDto().setUserUuid(userDto.getUuid()).setGroupUuid(defaultGroup.getUuid()),
-      defaultGroup.getName(), userDto.getLogin());
-  }
 
   private record ExternalIdentityLocal(@Nullable String provider, @Nullable String id, @Nullable String login) {
     private static ExternalIdentityLocal fromUpdateUser(UpdateUser updateUser) {
       return new ExternalIdentityLocal(updateUser.externalIdentityProvider(), updateUser.externalIdentityProviderId(),
-        updateUser.externalIdentityProviderLogin());
+          updateUser.externalIdentityProviderLogin());
     }
 
     private static ExternalIdentityLocal fromExternalIdentity(@Nullable ExternalIdentity externalIdentity) {
@@ -476,12 +460,11 @@
 
     private boolean isSameExternalIdentity(UserDto userDto) {
       return !(provider == null && id == null && login == null)
-        && !userDto.isLocal()
-        && Objects.equals(userDto.getExternalIdentityProvider(), provider)
-        && Objects.equals(userDto.getExternalLogin(), login)
-        && Objects.equals(userDto.getExternalId(), id);
-    }
-  }
-
->>>>>>> 9e1fded1
+          && !userDto.isLocal()
+          && Objects.equals(userDto.getExternalIdentityProvider(), provider)
+          && Objects.equals(userDto.getExternalLogin(), login)
+          && Objects.equals(userDto.getExternalId(), id);
+    }
+  }
+
 }