--- conflicted
+++ resolved
@@ -332,12 +332,8 @@
       .setRuleKey(dto.getPluginRuleKey())
       .setSeverity(dto.getSeverityAsString())
       .setStatus(dto.getStatus().toString())
-<<<<<<< HEAD
-      .setType(dto.getTypeAsRuleType())
+      .setType(getType(dto))
       .setOrganizationUuid(dto.getOrganizationUuid())
-=======
-      .setType(getType(dto))
->>>>>>> 9e1fded1
       .setCreatedAt(dto.getCreatedAt())
       .setUpdatedAt(dto.getUpdatedAt())
       .setHtmlDescription(getConcatenatedSectionsInHtml(dto))
