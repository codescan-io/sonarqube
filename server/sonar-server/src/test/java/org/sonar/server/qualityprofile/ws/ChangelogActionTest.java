--- conflicted
+++ resolved
@@ -58,32 +58,8 @@
 
   @Before
   public void before() {
-<<<<<<< HEAD
-    wsTester = new WsTester(new QProfilesWs(mock(RuleActivationActions.class), mock(BulkRuleActivationActions.class), mock(ProjectAssociationActions.class),
+    wsTester = new WsTester(new QProfilesWs(mock(RuleActivationActions.class), mock(BulkRuleActivationActions.class),
       new ChangelogAction(changelogLoader, profileFactory, new Languages(), dbTester.getDbClient())));
-=======
-    dbTester.truncateTables();
-    esTester.truncateIndices();
-
-    System2 system = mock(System2.class);
-
-    // create pre-defined rules
-    RuleDto xooRule1 = RuleTesting.newXooX1().setSeverity("MINOR");
-    db.ruleDao().insert(dbSession, xooRule1);
-
-    // create pre-defined profiles P1 and P2
-    db.qualityProfileDao().insert(dbSession, QProfileTesting.newXooP1(), QProfileTesting.newXooP2());
-
-    login = "david";
-    UserDto user = new UserDto().setLogin(login).setName("David").setEmail("dav@id.com").setCreatedAt(System.currentTimeMillis()).setUpdatedAt(System.currentTimeMillis());
-    db.userDao().insert(dbSession, user);
-
-    dbSession.commit();
-    dbSession.clearCache();
-
-    wsTester = new WsTester(new QProfilesWs(mock(RuleActivationActions.class), mock(BulkRuleActivationActions.class),
-      new ChangelogAction(db, new ActivityIndex(esTester.client()), new QProfileFactory(db), LanguageTesting.newLanguages("xoo"))));
->>>>>>> a56e60d1
   }
 
   @Test
