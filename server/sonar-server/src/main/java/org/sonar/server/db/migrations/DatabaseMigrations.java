--- conflicted
+++ resolved
@@ -75,15 +75,10 @@
     FeedSnapshotSourcesUpdatedAt.class,
     FeedFileSources.class,
     FeedIssueLongDates.class,
-<<<<<<< HEAD
+    RemoveSortFieldFromIssueFiltersMigration.class,
 
     // 5.1
     FeedIssueTags.class,
     FeedUsersLongDates.class
     );
-=======
-    RemoveSortFieldFromIssueFiltersMigration.class
-  );
->>>>>>> 63e79feb
-
 }