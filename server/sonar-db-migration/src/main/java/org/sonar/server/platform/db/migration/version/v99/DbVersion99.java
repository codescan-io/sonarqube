--- conflicted
+++ resolved
@@ -29,10 +29,7 @@
       .add(6800, "Add node_name column to ce_activity table", AddNodeNameColumnToCeActivityTable.class)
       .add(6801, "Delete all analysis cache", DeleteAnalysisCache.class)
       .add(6802, "Change user_uuid field size to 255 for audit table", UpdateUserUuidColumnSizeInAuditTable.class)
-<<<<<<< HEAD
-      .add(6803, "Add organization_uuid column to audits table", AddOrganizationUuidColumnToAuditsTable.class);
-=======
-      .add(6803, "Re-create table RULES_METADATA", CreateRulesMetadataTable.class);
->>>>>>> b91d9995
+      .add(6803, "Re-create table RULES_METADATA", CreateRulesMetadataTable.class)
+      .add(6804, "Add organization_uuid column to audits table", AddOrganizationUuidColumnToAuditsTable.class);
   }
 }