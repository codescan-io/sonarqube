--- conflicted
+++ resolved
@@ -31,14 +31,8 @@
       BooleanTypeValidation.class,
       TextTypeValidation.class,
       StringTypeValidation.class,
-<<<<<<< HEAD
       StringListTypeValidation.class,
-      LongTypeValidation.class,
-      MetricLevelTypeValidation.class,
       KeyValueMapValidation.class
-=======
-      StringListTypeValidation.class
->>>>>>> 9e1fded1
     );
   }
 }