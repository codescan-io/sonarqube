/*
 * SonarQube
 * Copyright (C) 2009-2024 SonarSource SA
 * mailto:info AT sonarsource DOT com
 *
 * This program is free software; you can redistribute it and/or
 * modify it under the terms of the GNU Lesser General Public
 * License as published by the Free Software Foundation; either
 * version 3 of the License, or (at your option) any later version.
 *
 * This program is distributed in the hope that it will be useful,
 * but WITHOUT ANY WARRANTY; without even the implied warranty of
 * MERCHANTABILITY or FITNESS FOR A PARTICULAR PURPOSE.  See the GNU
 * Lesser General Public License for more details.
 *
 * You should have received a copy of the GNU Lesser General Public License
 * along with this program; if not, write to the Free Software Foundation,
 * Inc., 51 Franklin Street, Fifth Floor, Boston, MA  02110-1301, USA.
 */
package org.sonarqube.ws.client.qualitygates;

import javax.annotation.Generated;

/**
 * This is part of the internal API.
 * This is a POST request.
 * @see <a href="https://next.sonarqube.com/sonarqube/web_api/api/qualitygates/set_as_default">Further information about this action online (including a response example)</a>
 * @since 4.3
 */
@Generated("sonar-ws-generator")
public class SetAsDefaultRequest {

  private String name;

<<<<<<< HEAD
  public String getOrganization() {
    return organization;
  }

  public void setOrganization(String organization) {
    this.organization = organization;
  }

  private String organization;

  /**
   * This is a mandatory parameter.
   * Example value: "1"
   */
  public SetAsDefaultRequest setId(String id) {
    this.id = id;
    return this;
=======
  public String getName() {
    return name;
>>>>>>> 9e1fded1
  }

  public SetAsDefaultRequest setName(String name) {
    this.name = name;
    return this;
  }
}<|MERGE_RESOLUTION|>--- conflicted
+++ resolved
@@ -32,32 +32,23 @@
 
   private String name;
 
-<<<<<<< HEAD
-  public String getOrganization() {
-    return organization;
-  }
-
-  public void setOrganization(String organization) {
-    this.organization = organization;
-  }
-
   private String organization;
 
-  /**
-   * This is a mandatory parameter.
-   * Example value: "1"
-   */
-  public SetAsDefaultRequest setId(String id) {
-    this.id = id;
-    return this;
-=======
   public String getName() {
     return name;
->>>>>>> 9e1fded1
   }
 
   public SetAsDefaultRequest setName(String name) {
     this.name = name;
     return this;
   }
+
+  public String getOrganization() {
+    return organization;
+  }
+
+  public SetAsDefaultRequest setOrganization(String organization) {
+    this.organization = organization;
+    return this;
+  }
 }