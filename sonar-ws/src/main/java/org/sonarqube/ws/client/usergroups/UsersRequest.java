--- conflicted
+++ resolved
@@ -30,11 +30,7 @@
 @Generated("sonar-ws-generator")
 public class UsersRequest {
 
-<<<<<<< HEAD
   private String organization;
-  private String id;
-=======
->>>>>>> 9e1fded1
   private String name;
   private String p;
   private String ps;
@@ -42,7 +38,6 @@
   private String selected;
 
   /**
-<<<<<<< HEAD
    * This is part of the internal API.
    * Example value: "my-org"
    */
@@ -56,20 +51,6 @@
   }
 
   /**
-   * Example value: "42"
-   */
-  public UsersRequest setId(String id) {
-    this.id = id;
-    return this;
-  }
-
-  public String getId() {
-    return id;
-  }
-
-  /**
-=======
->>>>>>> 9e1fded1
    * Example value: "sonar-administrators"
    */
   public UsersRequest setName(String name) {
