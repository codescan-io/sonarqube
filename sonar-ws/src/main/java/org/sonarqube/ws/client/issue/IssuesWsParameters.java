/*
 * SonarQube
 * Copyright (C) 2009-2024 SonarSource SA
 * mailto:info AT sonarsource DOT com
 *
 * This program is free software; you can redistribute it and/or
 * modify it under the terms of the GNU Lesser General Public
 * License as published by the Free Software Foundation; either
 * version 3 of the License, or (at your option) any later version.
 *
 * This program is distributed in the hope that it will be useful,
 * but WITHOUT ANY WARRANTY; without even the implied warranty of
 * MERCHANTABILITY or FITNESS FOR A PARTICULAR PURPOSE.  See the GNU
 * Lesser General Public License for more details.
 *
 * You should have received a copy of the GNU Lesser General Public License
 * along with this program; if not, write to the Free Software Foundation,
 * Inc., 51 Franklin Street, Fifth Floor, Boston, MA  02110-1301, USA.
 */
package org.sonarqube.ws.client.issue;

/**
 * @since 5.3
 */
public class IssuesWsParameters {

  public static final String CONTROLLER_ISSUES = "api/issues";

  public static final String ACTION_SEARCH = "search";
  public static final String ACTION_LIST = "list";
  public static final String ACTION_CHANGELOG = "changelog";
  public static final String ACTION_ADD_COMMENT = "add_comment";
  public static final String ACTION_EDIT_COMMENT = "edit_comment";
  public static final String ACTION_DELETE_COMMENT = "delete_comment";
  public static final String ACTION_ASSIGN = "assign";
  public static final String ACTION_DO_TRANSITION = "do_transition";
  public static final String ACTION_SET_SEVERITY = "set_severity";
  public static final String ACTION_COMPONENT_TAGS = "component_tags";
  public static final String ACTION_SET_TAGS = "set_tags";
  public static final String ACTION_SET_TYPE = "set_type";
  public static final String ACTION_BULK_CHANGE = "bulk_change";
  public static final String ACTION_PULL = "pull";
  public static final String ACTION_PULL_TAINT = "pull_taint";
  public static final String ACTION_ANTICIPATED_TRANSITIONS = "anticipated_transitions";

  public static final String PARAM_ISSUE = "issue";
  public static final String PARAM_COMMENT = "comment";
  public static final String PARAM_TEXT = "text";
  public static final String PARAM_ASSIGNEE = "assignee";
  public static final String PARAM_TRANSITION = "transition";
  public static final String PARAM_SEVERITY = "severity";
  public static final String PARAM_COMPONENT = "component";
  public static final String PARAM_COMPONENT_UUID = "componentUuid";
  public static final String PARAM_TYPE = "type";
  public static final String PARAM_ISSUES = "issues";
  public static final String PARAM_SEVERITIES = "severities";
  public static final String PARAM_IMPACT_SOFTWARE_QUALITIES = "impactSoftwareQualities";
  public static final String PARAM_IMPACT_SEVERITIES = "impactSeverities";
  public static final String PARAM_CLEAN_CODE_ATTRIBUTE_CATEGORIES = "cleanCodeAttributeCategories";
  public static final String PARAM_STATUSES = "statuses";
  public static final String PARAM_RESOLUTIONS = "resolutions";
  public static final String PARAM_ISSUE_STATUSES = "issueStatuses";
  public static final String PARAM_RESOLVED = "resolved";
  public static final String PARAM_PRIORITIZED_RULE = "prioritizedRule";
  public static final String PARAM_COMPONENTS = "components";
  public static final String PARAM_COMPONENT_KEYS = "componentKeys";
  public static final String PARAM_COMPONENT_UUIDS = "componentUuids";
  public static final String PARAM_PROJECTS = "projects";
  public static final String PARAM_DIRECTORIES = "directories";
  public static final String PARAM_FILES = "files";
  public static final String PARAM_ON_COMPONENT_ONLY = "onComponentOnly";
  public static final String PARAM_BRANCH = "branch";
  public static final String PARAM_PULL_REQUEST = "pullRequest";
  public static final String PARAM_RULES = "rules";
  public static final String PARAM_ASSIGN = "assign";
  public static final String PARAM_SET_SEVERITY = "set_severity";
  public static final String PARAM_SET_TYPE = "set_type";
  public static final String PARAM_DO_TRANSITION = "do_transition";
  public static final String PARAM_ADD_TAGS = "add_tags";
  public static final String PARAM_REMOVE_TAGS = "remove_tags";
  public static final String PARAM_SEND_NOTIFICATIONS = "sendNotifications";
  public static final String PARAM_ASSIGNEES = "assignees";

  public static final String PARAM_AUTHOR = "author";
  public static final String PARAM_SCOPES = "scopes";
  public static final String PARAM_LANGUAGES = "languages";
  public static final String PARAM_TAGS = "tags";
  public static final String PARAM_TYPES = "types";
  public static final String PARAM_OWASP_ASVS_LEVEL = "owaspAsvsLevel";
  public static final String PARAM_PCI_DSS = "pciDss";
  public static final String PARAM_PCI_DSS_32 = "pciDss-3.2";
  public static final String PARAM_PCI_DSS_40 = "pciDss-4.0";
  public static final String PARAM_OWASP_ASVS = "owaspAsvs";
  public static final String PARAM_OWASP_ASVS_40 = "owaspAsvs-4.0";
  public static final String PARAM_OWASP_TOP_10 = "owaspTop10";
  public static final String PARAM_OWASP_TOP_10_2021 = "owaspTop10-2021";
  public static final String PARAM_STIG_ASD_V5R3 = "stig-ASD_V5R3";
  public static final String PARAM_STIG = "stig";
  public static final String PARAM_CASA = "casa";
  @Deprecated
  public static final String PARAM_SANS_TOP_25 = "sansTop25";
  public static final String PARAM_CWE_TOP_25 = "cweTop25";
  public static final String PARAM_SONARSOURCE_SECURITY = "sonarsourceSecurity";
  public static final String PARAM_CWE = "cwe";
  public static final String PARAM_ASSIGNED = "assigned";
  public static final String PARAM_HIDE_COMMENTS = "hideComments";
  public static final String PARAM_CREATED_AFTER = "createdAfter";
  public static final String PARAM_CREATED_AT = "createdAt";
  public static final String PARAM_CREATED_BEFORE = "createdBefore";
  public static final String PARAM_CREATED_IN_LAST = "createdInLast";
<<<<<<< HEAD
  @Deprecated
  public static final String PARAM_SINCE_LEAK_PERIOD = "sinceLeakPeriod";
  public static final String PARAM_SEARCH_AFTER = "searchAfter";
=======
>>>>>>> 9e1fded1
  public static final String PARAM_IN_NEW_CODE_PERIOD = "inNewCodePeriod";
  public static final String PARAM_ASC = "asc";
  public static final String PARAM_ADDITIONAL_FIELDS = "additionalFields";
  public static final String PARAM_TIMEZONE = "timeZone";
  public static final String PARAM_CODE_VARIANTS = "codeVariants";
  public static final String PARAM_FIXED_IN_PULL_REQUEST = "fixedInPullRequest";

  public static final String FACET_MODE_EFFORT = "effort";

  public static final String PARAM_ORGANIZATION = "organization";

  private IssuesWsParameters() {
    // Utility class
  }
}<|MERGE_RESOLUTION|>--- conflicted
+++ resolved
@@ -108,12 +108,6 @@
   public static final String PARAM_CREATED_AT = "createdAt";
   public static final String PARAM_CREATED_BEFORE = "createdBefore";
   public static final String PARAM_CREATED_IN_LAST = "createdInLast";
-<<<<<<< HEAD
-  @Deprecated
-  public static final String PARAM_SINCE_LEAK_PERIOD = "sinceLeakPeriod";
-  public static final String PARAM_SEARCH_AFTER = "searchAfter";
-=======
->>>>>>> 9e1fded1
   public static final String PARAM_IN_NEW_CODE_PERIOD = "inNewCodePeriod";
   public static final String PARAM_ASC = "asc";
   public static final String PARAM_ADDITIONAL_FIELDS = "additionalFields";
@@ -124,6 +118,7 @@
   public static final String FACET_MODE_EFFORT = "effort";
 
   public static final String PARAM_ORGANIZATION = "organization";
+  public static final String PARAM_SEARCH_AFTER = "searchAfter";
 
   private IssuesWsParameters() {
     // Utility class
